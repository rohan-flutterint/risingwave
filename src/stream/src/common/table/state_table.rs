// Copyright 2023 Singularity Data
//
// Licensed under the Apache License, Version 2.0 (the "License");
// you may not use this file except in compliance with the License.
// You may obtain a copy of the License at
//
//     http://www.apache.org/licenses/LICENSE-2.0
//
// Unless required by applicable law or agreed to in writing, software
// distributed under the License is distributed on an "AS IS" BASIS,
// WITHOUT WARRANTIES OR CONDITIONS OF ANY KIND, either express or implied.
// See the License for the specific language governing permissions and
// limitations under the License.

use std::borrow::Cow;
use std::cmp::Ordering;
use std::collections::BTreeMap;
use std::marker::PhantomData;
use std::ops::Bound;
use std::ops::Bound::*;
use std::sync::Arc;

use async_stack_trace::StackTrace;
use bytes::{BufMut, Bytes, BytesMut};
use futures::{pin_mut, Stream, StreamExt};
use futures_async_stream::try_stream;
use itertools::{izip, Itertools};
use risingwave_common::array::{Op, StreamChunk, Vis};
use risingwave_common::buffer::Bitmap;
use risingwave_common::catalog::{get_dist_key_in_pk_indices, ColumnDesc, TableId, TableOption};
use risingwave_common::hash::VirtualNode;
use risingwave_common::row::{self, CompactedRow, OwnedRow, Row, RowDeserializer, RowExt};
use risingwave_common::types::ScalarImpl;
use risingwave_common::util::epoch::EpochPair;
use risingwave_common::util::ordered::OrderedRowSerde;
use risingwave_common::util::sort_util::OrderType;
use risingwave_hummock_sdk::key::{
    end_bound_of_prefix, prefixed_range, range_of_prefix, start_bound_of_excluded_prefix,
};
use risingwave_pb::catalog::Table;
use risingwave_storage::mem_table::{KeyOp, MemTable, MemTableError, MemTableIter};
use risingwave_storage::row_serde::row_serde_util::{
    deserialize_pk_with_vnode, serialize_pk, serialize_pk_with_vnode,
};
use risingwave_storage::storage_value::StorageValue;
use risingwave_storage::store::{
    LocalStateStore, ReadOptions, StateStoreRead, StateStoreWrite, WriteOptions,
};
use risingwave_storage::table::{compute_chunk_vnode, compute_vnode, Distribution};
use risingwave_storage::StateStore;
use tracing::trace;

use crate::executor::{StreamExecutorError, StreamExecutorResult};

/// This num is arbitrary and we may want to improve this choice in the future.
const STATE_CLEANING_PERIOD_EPOCH: usize = 5;

/// `StateTable` is the interface accessing relational data in KV(`StateStore`) with
/// row-based encoding.
#[derive(Clone)]
pub struct StateTable<S: StateStore> {
    /// Id for this table.
    table_id: TableId,

    /// Buffer row operations.
    mem_table: MemTable,

    /// State store backend.
    local_store: S::Local,

    /// Used for serializing and deserializing the primary key.
    pk_serde: OrderedRowSerde,

    /// Row deserializer with value encoding
    row_deserializer: RowDeserializer,

    /// Indices of primary key.
    /// Note that the index is based on the all columns of the table, instead of the output ones.
    // FIXME: revisit constructions and usages.
    pk_indices: Vec<usize>,

    /// Indices of distribution key for computing vnode.
    /// Note that the index is based on the all columns of the table, instead of the output ones.
    // FIXME: revisit constructions and usages.
    dist_key_indices: Vec<usize>,

    /// Indices of distribution key for computing vnode.
    /// Note that the index is based on the primary key columns by `pk_indices`.
    dist_key_in_pk_indices: Vec<usize>,

    prefix_hint_len: usize,

    /// Virtual nodes that the table is partitioned into.
    ///
    /// Only the rows whose vnode of the primary key is in this set will be visible to the
    /// executor. The table will also check whether the written rows
    /// conform to this partition.
    vnodes: Arc<Bitmap>,

    /// Used for catalog table_properties
    table_option: TableOption,

    /// If true, sanity check is disabled on this table.
    disable_sanity_check: bool,

    /// An optional column index which is the vnode of each row computed by the table's consistent
    /// hash distribution.
    vnode_col_idx_in_pk: Option<usize>,

    value_indices: Option<Vec<usize>>,

    /// The epoch flush to the state store last time.
    epoch: Option<EpochPair>,

    /// last watermark that is used to construct delete ranges in `ingest`.
    last_watermark: Option<ScalarImpl>,

    /// latest watermark
    cur_watermark: Option<ScalarImpl>,

    /// number of commits with watermark since the last time we did state cleaning by watermark.
    num_wmked_commits_since_last_clean: usize,
}

// initialize
impl<S: StateStore> StateTable<S> {
    /// Create state table from table catalog and store.
    pub async fn from_table_catalog(
        table_catalog: &Table,
        store: S,
        vnodes: Option<Arc<Bitmap>>,
    ) -> Self {
        Self::from_table_catalog_may_disable_sanity_check(table_catalog, store, vnodes, false).await
    }

    /// Create state table from table catalog and store with sanity check disabled.
    pub async fn from_table_catalog_no_sanity_check(
        table_catalog: &Table,
        store: S,
        vnodes: Option<Arc<Bitmap>>,
    ) -> Self {
        Self::from_table_catalog_may_disable_sanity_check(table_catalog, store, vnodes, true).await
    }

    /// Create state table from table catalog and store.
    async fn from_table_catalog_may_disable_sanity_check(
        table_catalog: &Table,
        store: S,
        vnodes: Option<Arc<Bitmap>>,
        disable_sanity_check: bool,
    ) -> Self {
        let table_id = TableId::new(table_catalog.id);
        let table_columns: Vec<ColumnDesc> = table_catalog
            .columns
            .iter()
            .map(|col| col.column_desc.as_ref().unwrap().into())
            .collect();
        let order_types: Vec<OrderType> = table_catalog
            .pk
            .iter()
            .map(|col_order| {
                OrderType::from_prost(
                    &risingwave_pb::plan_common::OrderType::from_i32(col_order.order_type).unwrap(),
                )
            })
            .collect();
        let dist_key_indices: Vec<usize> = table_catalog
            .distribution_key
            .iter()
            .map(|dist_index| *dist_index as usize)
            .collect();

        let pk_indices = table_catalog
            .pk
            .iter()
            .map(|col_order| col_order.index as usize)
            .collect_vec();

        let dist_key_in_pk_indices = get_dist_key_in_pk_indices(&dist_key_indices, &pk_indices);
        let local_state_store = store.new_local(table_id).await;

        let pk_data_types = pk_indices
            .iter()
            .map(|i| table_columns[*i].data_type.clone())
            .collect();
        let pk_serde = OrderedRowSerde::new(pk_data_types, order_types);

        let Distribution {
            dist_key_indices,
            vnodes,
        } = match vnodes {
            Some(vnodes) => Distribution {
                dist_key_indices,
                vnodes,
            },
            None => Distribution::fallback(),
        };
        let vnode_col_idx_in_pk =
            table_catalog
                .vnode_col_index
                .as_ref()
                .and_then(|vnode_col_idx| {
                    let vnode_col_idx = vnode_col_idx.index as usize;
                    pk_indices.iter().position(|&i| vnode_col_idx == i)
                });
        let input_value_indices = table_catalog
            .value_indices
            .iter()
            .map(|val| *val as usize)
            .collect_vec();

        let data_types = input_value_indices
            .iter()
            .map(|idx| table_columns[*idx].data_type.clone())
            .collect();

        let no_shuffle_value_indices = (0..table_columns.len()).collect_vec();

        // if value_indices is the no shuffle full columns and
        let value_indices = match input_value_indices.len() == table_columns.len()
            && input_value_indices == no_shuffle_value_indices
        {
            true => None,
            false => Some(input_value_indices),
        };
        let prefix_hint_len = table_catalog.read_prefix_len_hint as usize;
        Self {
            table_id,
            mem_table: MemTable::new(),
            local_store: local_state_store,
            pk_serde,
            row_deserializer: RowDeserializer::new(data_types),
            pk_indices: pk_indices.to_vec(),
            dist_key_indices,
            dist_key_in_pk_indices,
            prefix_hint_len,
            vnodes,
            table_option: TableOption::build_table_option(table_catalog.get_properties()),
            disable_sanity_check,
            vnode_col_idx_in_pk,
            value_indices,
            epoch: None,
            last_watermark: None,
            cur_watermark: None,
            num_wmked_commits_since_last_clean: 0,
        }
    }

    /// Create a state table without distribution, used for unit tests.
    pub async fn new_without_distribution(
        store: S,
        table_id: TableId,
        columns: Vec<ColumnDesc>,
        order_types: Vec<OrderType>,
        pk_indices: Vec<usize>,
    ) -> Self {
        Self::new_with_distribution(
            store,
            table_id,
            columns,
            order_types,
            pk_indices,
            Distribution::fallback(),
            None,
        )
        .await
    }

    /// Create a state table without distribution, used for unit tests.
    pub async fn new_without_distribution_no_sanity_check(
        store: S,
        table_id: TableId,
        columns: Vec<ColumnDesc>,
        order_types: Vec<OrderType>,
        pk_indices: Vec<usize>,
    ) -> Self {
        Self::new_with_distribution_may_disable_sanity_check(
            store,
            table_id,
            columns,
            order_types,
            pk_indices,
            Distribution::fallback(),
            None,
            true,
        )
        .await
    }

    /// Create a state table with given `value_indices`, used for unit tests.
    pub async fn new_without_distribution_partial(
        store: S,
        table_id: TableId,
        columns: Vec<ColumnDesc>,
        order_types: Vec<OrderType>,
        pk_indices: Vec<usize>,
        value_indices: Vec<usize>,
    ) -> Self {
        Self::new_with_distribution(
            store,
            table_id,
            columns,
            order_types,
            pk_indices,
            Distribution::fallback(),
            Some(value_indices),
        )
        .await
    }

    /// Create a state table with distribution specified with `distribution`. Should use
    /// `Distribution::fallback()` for tests.
    pub async fn new_with_distribution(
        store: S,
        table_id: TableId,
        table_columns: Vec<ColumnDesc>,
        order_types: Vec<OrderType>,
        pk_indices: Vec<usize>,
        distribution: Distribution,
        value_indices: Option<Vec<usize>>,
    ) -> Self {
        Self::new_with_distribution_may_disable_sanity_check(
            store,
            table_id,
            table_columns,
            order_types,
            pk_indices,
            distribution,
            value_indices,
            false,
        )
        .await
    }

    pub async fn new_with_distribution_no_sanity_check(
        store: S,
        table_id: TableId,
        table_columns: Vec<ColumnDesc>,
        order_types: Vec<OrderType>,
        pk_indices: Vec<usize>,
        distribution: Distribution,
        value_indices: Option<Vec<usize>>,
    ) -> Self {
        Self::new_with_distribution_may_disable_sanity_check(
            store,
            table_id,
            table_columns,
            order_types,
            pk_indices,
            distribution,
            value_indices,
            true,
        )
        .await
    }

    #[allow(clippy::too_many_arguments)]
    async fn new_with_distribution_may_disable_sanity_check(
        store: S,
        table_id: TableId,
        table_columns: Vec<ColumnDesc>,
        order_types: Vec<OrderType>,
        pk_indices: Vec<usize>,
        Distribution {
            dist_key_indices,
            vnodes,
        }: Distribution,
        value_indices: Option<Vec<usize>>,
        disable_sanity_check: bool,
    ) -> Self {
        let local_state_store = store.new_local(table_id).await;

        let pk_data_types = pk_indices
            .iter()
            .map(|i| table_columns[*i].data_type.clone())
            .collect();
        let pk_serde = OrderedRowSerde::new(pk_data_types, order_types);

        let data_types = match &value_indices {
            Some(value_indices) => value_indices
                .iter()
                .map(|idx| table_columns[*idx].data_type.clone())
                .collect(),
            None => table_columns.iter().map(|c| c.data_type.clone()).collect(),
        };
        let dist_key_in_pk_indices = get_dist_key_in_pk_indices(&dist_key_indices, &pk_indices);
        Self {
            table_id,
            mem_table: MemTable::new(),
            local_store: local_state_store,
            pk_serde,
            row_deserializer: RowDeserializer::new(data_types),
            pk_indices,
            dist_key_indices,
            dist_key_in_pk_indices,
            prefix_hint_len: 0,
            vnodes,
            table_option: Default::default(),
            disable_sanity_check,
            vnode_col_idx_in_pk: None,
            value_indices,
            epoch: None,
            last_watermark: None,
            cur_watermark: None,
            num_wmked_commits_since_last_clean: 0,
        }
    }

    fn table_id(&self) -> TableId {
        self.table_id
    }

    /// get the newest epoch of the state store and panic if the `init_epoch()` has never be called
    pub fn init_epoch(&mut self, epoch: EpochPair) {
        match self.epoch {
            Some(prev_epoch) => {
                panic!(
                    "init the state table's epoch twice, table_id: {}, prev_epoch: {}, new_epoch: {}",
                    self.table_id(),
                    prev_epoch.curr,
                    epoch.curr
                )
            }
            None => {
                self.epoch = Some(epoch);
            }
        }
    }

    /// get the newest epoch of the state store and panic if the `init_epoch()` has never be called
    pub fn epoch(&self) -> u64 {
        self.epoch.unwrap_or_else(|| panic!("try to use state table's epoch, but the init_epoch() has not been called, table_id: {}", self.table_id())).curr
    }

    /// Get the vnode value with given (prefix of) primary key
    fn compute_prefix_vnode(&self, pk_prefix: impl Row) -> VirtualNode {
        let prefix_len = pk_prefix.len();
        if let Some(vnode_col_idx_in_pk) = self.vnode_col_idx_in_pk {
            let vnode = pk_prefix.datum_at(vnode_col_idx_in_pk).unwrap();
            VirtualNode::from_scalar(vnode.into_int16())
        } else {
            // For streaming, the given prefix must be enough to calculate the vnode
            assert!(self.dist_key_in_pk_indices.iter().all(|&d| d < prefix_len));
            compute_vnode(pk_prefix, &self.dist_key_in_pk_indices, &self.vnodes)
        }
    }

    /// Get the vnode value of the given row
    pub fn compute_vnode(&self, row: impl Row) -> VirtualNode {
        compute_vnode(row, &self.dist_key_indices, &self.vnodes)
    }

    // TODO: remove, should not be exposed to user
    pub fn pk_indices(&self) -> &[usize] {
        &self.pk_indices
    }

    pub fn pk_serde(&self) -> &OrderedRowSerde {
        &self.pk_serde
    }

    pub fn dist_key_indices(&self) -> &[usize] {
        &self.dist_key_indices
    }

    pub fn vnodes(&self) -> &Arc<Bitmap> {
        &self.vnodes
    }

    pub fn value_indices(&self) -> &Option<Vec<usize>> {
        &self.value_indices
    }

    pub fn is_dirty(&self) -> bool {
        self.mem_table.is_dirty()
    }

    pub fn vnode_bitmap(&self) -> &Bitmap {
        &self.vnodes
    }
}

const ENABLE_SANITY_CHECK: bool = cfg!(debug_assertions);

// point get
impl<S: StateStore> StateTable<S> {
    /// Get a single row from state table.
    pub async fn get_row(&self, pk: impl Row) -> StreamExecutorResult<Option<OwnedRow>> {
        let compacted_row: Option<CompactedRow> = self.get_compacted_row(pk).await?;
        match compacted_row {
            Some(compacted_row) => {
                let row = self
                    .row_deserializer
                    .deserialize(compacted_row.row.as_ref())?;
                Ok(Some(row))
            }
            None => Ok(None),
        }
    }

    /// Get a compacted row from state table.
    pub async fn get_compacted_row(
        &self,
        pk: impl Row,
    ) -> StreamExecutorResult<Option<CompactedRow>> {
        let serialized_pk =
            serialize_pk_with_vnode(&pk, &self.pk_serde, self.compute_prefix_vnode(&pk));
        let mem_table_res = self.mem_table.get_row_op(&serialized_pk);

        match mem_table_res {
            Some(row_op) => match row_op {
                KeyOp::Insert(row_bytes) => Ok(Some(CompactedRow {
                    row: row_bytes.clone(),
                })),
                KeyOp::Delete(_) => Ok(None),
                KeyOp::Update((_, row_bytes)) => Ok(Some(CompactedRow {
                    row: row_bytes.clone(),
                })),
            },
            None => {
                assert!(pk.len() <= self.pk_indices.len());

                if self.prefix_hint_len != 0 {
                    debug_assert_eq!(self.prefix_hint_len, pk.len());
                }

                let read_options = ReadOptions {
                    prefix_hint: None,
                    check_bloom_filter: self.prefix_hint_len != 0
                        && self.prefix_hint_len == pk.len(),
                    retention_seconds: self.table_option.retention_seconds,
                    table_id: self.table_id,
                    ignore_range_tombstone: false,
                    read_version_from_backup: false,
                };
                if let Some(storage_row_bytes) = self
                    .local_store
                    .get(&serialized_pk, self.epoch(), read_options)
                    .await?
                {
                    Ok(Some(CompactedRow {
                        row: storage_row_bytes,
                    }))
                } else {
                    Ok(None)
                }
            }
        }
    }

    /// Update the vnode bitmap of the state table, returns the previous vnode bitmap.
    #[must_use = "the executor should decide whether to manipulate the cache based on the previous vnode bitmap"]
    pub fn update_vnode_bitmap(&mut self, new_vnodes: Arc<Bitmap>) -> Arc<Bitmap> {
        assert!(
            !self.is_dirty(),
            "vnode bitmap should only be updated when state table is clean"
        );
        if self.dist_key_indices.is_empty() {
            assert_eq!(
                new_vnodes, self.vnodes,
                "should not update vnode bitmap for singleton table"
            );
        }
        assert_eq!(self.vnodes.len(), new_vnodes.len());

        self.cur_watermark = None;
        self.last_watermark = None;

        std::mem::replace(&mut self.vnodes, new_vnodes)
    }
}
// write
impl<S: StateStore> StateTable<S> {
    #[expect(clippy::boxed_local)]
    fn handle_mem_table_error(&self, e: Box<MemTableError>) {
        match *e {
            MemTableError::Conflict { key, prev, new } => {
                let (vnode, key) = deserialize_pk_with_vnode(&key, &self.pk_serde).unwrap();
                panic!(
                    "mem-table operation conflicts! table_id: {}, vnode: {}, key: {:?}, prev: {}, new: {}",
                    self.table_id(),
                    vnode,
                    &key,
                    prev.debug_fmt(&self.row_deserializer),
                    new.debug_fmt(&self.row_deserializer),
                )
            }
        }
    }

    fn serialize_value(&self, value: impl Row) -> Bytes {
        if let Some(value_indices) = self.value_indices.as_ref() {
            value.project(value_indices).value_serialize_bytes()
        } else {
            value.value_serialize_bytes()
        }
    }

    /// Insert a row into state table. Must provide a full row corresponding to the column desc of
    /// the table.
    pub fn insert(&mut self, value: impl Row) {
        let pk = (&value).project(self.pk_indices());

        let key_bytes = serialize_pk_with_vnode(pk, &self.pk_serde, self.compute_prefix_vnode(pk));
        let value_bytes = self.serialize_value(value);
        self.mem_table
            .insert(key_bytes, value_bytes)
            .unwrap_or_else(|e| self.handle_mem_table_error(e));
    }

    /// Delete a row from state table. Must provide a full row of old value corresponding to the
    /// column desc of the table.
    pub fn delete(&mut self, old_value: impl Row) {
        let pk = (&old_value).project(self.pk_indices());

        let key_bytes = serialize_pk_with_vnode(pk, &self.pk_serde, self.compute_prefix_vnode(pk));
        let value_bytes = self.serialize_value(old_value);
        self.mem_table
            .delete(key_bytes, value_bytes)
            .unwrap_or_else(|e| self.handle_mem_table_error(e));
    }

    /// Update a row. The old and new value should have the same pk.
    pub fn update(&mut self, old_value: impl Row, new_value: impl Row) {
        let old_pk = (&old_value).project(self.pk_indices());
        let new_pk = (&new_value).project(self.pk_indices());
        debug_assert!(
            Row::eq(&old_pk, new_pk),
            "pk should not change: {old_pk:?} vs {new_pk:?}",
        );

        let new_key_bytes =
            serialize_pk_with_vnode(new_pk, &self.pk_serde, self.compute_prefix_vnode(new_pk));
        let old_value_bytes = self.serialize_value(old_value);
        let new_value_bytes = self.serialize_value(new_value);

        self.mem_table
            .update(new_key_bytes, old_value_bytes, new_value_bytes)
            .unwrap_or_else(|e| self.handle_mem_table_error(e));
    }

    /// Write batch with a `StreamChunk` which should have the same schema with the table.
    // allow(izip, which use zip instead of zip_eq)
    #[allow(clippy::disallowed_methods)]
    pub fn write_chunk(&mut self, chunk: StreamChunk) {
        let (chunk, op) = chunk.into_parts();

        let vnodes = compute_chunk_vnode(&chunk, &self.dist_key_indices, &self.vnodes);

        let value_chunk = if let Some(ref value_indices) = self.value_indices {
            chunk.clone().reorder_columns(value_indices)
        } else {
            chunk.clone()
        };
        let values = value_chunk.serialize();

        let key_chunk = chunk.reorder_columns(self.pk_indices());
        let vnode_and_pks = key_chunk
            .rows_with_holes()
            .zip_eq(vnodes.iter())
            .map(|(r, vnode)| {
                let mut buffer = BytesMut::new();
                buffer.put_slice(&vnode.to_be_bytes()[..]);
                if let Some(r) = r {
                    self.pk_serde.serialize(r, &mut buffer);
                }
                buffer.freeze()
            })
            .collect_vec();

        let (_, vis) = key_chunk.into_parts();
        match vis {
            Vis::Bitmap(vis) => {
                for ((op, key, value), vis) in izip!(op, vnode_and_pks, values).zip_eq(vis.iter()) {
                    if vis {
                        match op {
                            Op::Insert | Op::UpdateInsert => self.mem_table.insert(key, value),
                            Op::Delete | Op::UpdateDelete => self.mem_table.delete(key, value),
                        }
                        .unwrap_or_else(|e| self.handle_mem_table_error(e))
                    }
                }
            }
            Vis::Compact(_) => {
                for (op, key, value) in izip!(op, vnode_and_pks, values) {
                    match op {
                        Op::Insert | Op::UpdateInsert => self.mem_table.insert(key, value),
                        Op::Delete | Op::UpdateDelete => self.mem_table.delete(key, value),
                    }
                    .unwrap_or_else(|e| self.handle_mem_table_error(e))
                }
            }
        }
    }

    fn update_epoch(&mut self, new_epoch: EpochPair) {
        assert!(
            self.epoch() <= new_epoch.curr,
            "state table commit a committed epoch, table_id: {}, prev_epoch: {}, new_epoch: {}",
            self.table_id(),
            self.epoch(),
            new_epoch.curr
        );
        self.epoch = Some(new_epoch);
    }

    pub fn update_watermark(&mut self, watermark: ScalarImpl) {
        self.cur_watermark = Some(watermark);
    }

    pub async fn commit(&mut self, new_epoch: EpochPair) -> StreamExecutorResult<()> {
        assert_eq!(self.epoch(), new_epoch.prev);
        let mem_table = std::mem::take(&mut self.mem_table).into_parts();
        self.batch_write_rows(mem_table, new_epoch.prev).await?;
        self.update_epoch(new_epoch);
        Ok(())
    }

    /// used for unit test, and do not need to assert epoch.
    pub async fn commit_for_test(&mut self, new_epoch: EpochPair) -> StreamExecutorResult<()> {
        let mem_table = std::mem::take(&mut self.mem_table).into_parts();
        self.batch_write_rows(mem_table, new_epoch.prev).await?;
        self.update_epoch(new_epoch);
        Ok(())
    }

    // TODO(st1page): maybe we should extract a pub struct to do it
    /// just specially used by those state table read-only and after the call the data
    /// in the epoch will be visible
    pub fn commit_no_data_expected(&mut self, new_epoch: EpochPair) {
        assert_eq!(self.epoch(), new_epoch.prev);
        assert!(!self.is_dirty());
        if self.cur_watermark.is_some() {
            self.num_wmked_commits_since_last_clean += 1;
        }
        self.update_epoch(new_epoch);
    }

    /// Write to state store.
    async fn batch_write_rows(
        &mut self,
        buffer: BTreeMap<Bytes, KeyOp>,
        epoch: u64,
    ) -> StreamExecutorResult<()> {
        let watermark = self.cur_watermark.as_ref().and_then(|cur_watermark_ref| {
            self.num_wmked_commits_since_last_clean += 1;

            if self.num_wmked_commits_since_last_clean >= STATE_CLEANING_PERIOD_EPOCH {
                Some(cur_watermark_ref)
            } else {
                None
            }
        });

        let mut write_batch = self.local_store.start_write_batch(WriteOptions {
            epoch,
            table_id: self.table_id(),
        });

        let prefix_serializer = if self.pk_indices().is_empty() {
            None
        } else {
            Some(self.pk_serde.prefix(1))
        };
        let range_end_suffix = watermark.map(|watermark| {
            serialize_pk(
                row::once(Some(watermark.clone())),
                prefix_serializer.as_ref().unwrap(),
            )
        });
        for (pk, row_op) in buffer {
            if let Some(ref range_end) = range_end_suffix && &pk[VirtualNode::SIZE..] < range_end.as_slice() {
                continue;
            }
            match row_op {
                // Currently, some executors do not strictly comply with these semantics. As a
<<<<<<< HEAD
                // workaround you may call disable the check by calling `.disable_sanity_check()` on
                // state table.
                KeyOp::Insert(row) => {
=======
                // workaround you may call disable the check by initializing the state store with
                // `disable_sanity_check=true`.
                RowOp::Insert(row) => {
>>>>>>> 5e944c4f
                    if ENABLE_SANITY_CHECK && !self.disable_sanity_check {
                        self.do_insert_sanity_check(&pk, &row, epoch).await?;
                    }
                    write_batch.put(pk, StorageValue::new_put(row));
                }
                KeyOp::Delete(row) => {
                    if ENABLE_SANITY_CHECK && !self.disable_sanity_check {
                        self.do_delete_sanity_check(&pk, &row, epoch).await?;
                    }
                    write_batch.delete(pk);
                }
                KeyOp::Update((old_row, new_row)) => {
                    if ENABLE_SANITY_CHECK && !self.disable_sanity_check {
                        self.do_update_sanity_check(&pk, &old_row, &new_row, epoch)
                            .await?;
                    }
                    write_batch.put(pk, StorageValue::new_put(new_row));
                }
            }
        }
        if let Some(range_end_suffix) = range_end_suffix {
            let range_begin_suffix = if let Some(ref last_watermark) = self.last_watermark {
                serialize_pk(
                    row::once(Some(last_watermark.clone())),
                    prefix_serializer.as_ref().unwrap(),
                )
            } else {
                vec![]
            };
            for vnode in self.vnodes.iter_ones() {
                let mut range_begin = vnode.to_be_bytes().to_vec();
                let mut range_end = range_begin.clone();
                range_begin.extend(&range_begin_suffix);
                range_end.extend(&range_end_suffix);
                write_batch.delete_range(range_begin, range_end);
            }
        }
        write_batch.ingest().await?;
        if watermark.is_some() {
            self.last_watermark = self.cur_watermark.take();
            self.num_wmked_commits_since_last_clean = 0;
        }
        Ok(())
    }

    /// Make sure the key to insert should not exist in storage.
    async fn do_insert_sanity_check(
        &self,
        key: &[u8],
        value: &[u8],
        epoch: u64,
    ) -> StreamExecutorResult<()> {
        let read_options = ReadOptions {
            prefix_hint: None,
            check_bloom_filter: false,
            retention_seconds: self.table_option.retention_seconds,
            table_id: self.table_id,
            ignore_range_tombstone: false,
            read_version_from_backup: false,
        };
        let stored_value = self.local_store.get(key, epoch, read_options).await?;

        if let Some(stored_value) = stored_value {
            let (vnode, key) = deserialize_pk_with_vnode(key, &self.pk_serde).unwrap();
            let in_storage = self.row_deserializer.deserialize(stored_value).unwrap();
            let to_write = self.row_deserializer.deserialize(value).unwrap();
            panic!(
                "overwrites an existing key!\ntable_id: {}, vnode: {}, key: {:?}\nvalue in storage: {:?}\nvalue to write: {:?}",
                self.table_id(),
                vnode,
                key,
                in_storage,
                to_write,
            );
        }
        Ok(())
    }

    /// Make sure that the key to delete should exist in storage and the value should be matched.
    async fn do_delete_sanity_check(
        &self,
        key: &[u8],
        old_row: &[u8],
        epoch: u64,
    ) -> StreamExecutorResult<()> {
        let read_options = ReadOptions {
            prefix_hint: None,
            check_bloom_filter: false,
            retention_seconds: self.table_option.retention_seconds,
            table_id: self.table_id,
            ignore_range_tombstone: false,
            read_version_from_backup: false,
        };
        let stored_value = self.local_store.get(key, epoch, read_options).await?;

        if stored_value.is_none() || stored_value.as_ref().unwrap() != old_row {
            let (vnode, key) = deserialize_pk_with_vnode(key, &self.pk_serde).unwrap();
            let stored_row =
                stored_value.map(|bytes| self.row_deserializer.deserialize(bytes).unwrap());
            let to_delete = self.row_deserializer.deserialize(old_row).unwrap();
            panic!(
                "inconsistent delete!\ntable_id: {}, vnode: {}, key: {:?}\nstored value: {:?}\nexpected value: {:?}",
                self.table_id(),
                vnode,
                key,
                stored_row,
                to_delete,
            );
        }
        Ok(())
    }

    /// Make sure that the key to update should exist in storage and the value should be matched
    async fn do_update_sanity_check(
        &self,
        key: &[u8],
        old_row: &[u8],
        new_row: &[u8],
        epoch: u64,
    ) -> StreamExecutorResult<()> {
        let read_options = ReadOptions {
            prefix_hint: None,
            ignore_range_tombstone: false,
            check_bloom_filter: false,
            retention_seconds: self.table_option.retention_seconds,
            table_id: self.table_id,
            read_version_from_backup: false,
        };
        let stored_value = self.local_store.get(key, epoch, read_options).await?;

        if stored_value.is_none() || stored_value.as_ref().unwrap() != old_row {
            let (vnode, key) = deserialize_pk_with_vnode(key, &self.pk_serde).unwrap();
            let expected_row = self.row_deserializer.deserialize(old_row).unwrap();
            let stored_row =
                stored_value.map(|bytes| self.row_deserializer.deserialize(bytes).unwrap());
            let new_row = self.row_deserializer.deserialize(new_row).unwrap();
            panic!(
                "inconsistent update!\ntable_id: {}, vnode: {}, key: {:?}\nstored value: {:?}\nexpected value: {:?}\nnew value: {:?}",
                self.table_id(),
                vnode,
                key,
                stored_row,
                expected_row,
                new_row,
            );
        }

        Ok(())
    }
}

fn get_second<T, U>(arg: StreamExecutorResult<(T, U)>) -> StreamExecutorResult<U> {
    arg.map(|x| x.1)
}

// Iterator functions
impl<S: StateStore> StateTable<S> {
    /// This function scans rows from the relational table.
    pub async fn iter(&self) -> StreamExecutorResult<RowStream<'_, S>> {
        self.iter_with_pk_prefix(row::empty()).await
    }

    /// This function scans rows from the relational table with specific `pk_prefix`.
    pub async fn iter_with_pk_prefix(
        &self,
        pk_prefix: impl Row,
    ) -> StreamExecutorResult<RowStream<'_, S>> {
        let (mem_table_iter, storage_iter_stream) = self
            .iter_with_pk_prefix_inner(pk_prefix, self.epoch())
            .await?;

        let storage_iter = storage_iter_stream.into_stream();
        Ok(
            StateTableRowIter::new(mem_table_iter, storage_iter, self.row_deserializer.clone())
                .into_stream()
                .map(get_second),
        )
    }

    /// This function scans rows from the relational table with specific `pk_prefix`.
    async fn iter_with_pk_range_inner(
        &self,
        pk_range: &(Bound<impl Row>, Bound<impl Row>),
        // Optional vnode that returns an iterator only over the given range under that vnode.
        // For now, we require this parameter, and will panic. In the future, when `None`, we can
        // iterate over each vnode that the `StateTable` owns.
        vnode: VirtualNode,
    ) -> StreamExecutorResult<(MemTableIter<'_>, StorageIterInner<S::Local>)> {
        let memcomparable_range = prefix_range_to_memcomparable(&self.pk_serde, pk_range);

        let memcomparable_range_with_vnode =
            prefixed_range(memcomparable_range, &vnode.to_be_bytes());

        // TODO: provide a trace of useful params.

        let (mem_table_iter, storage_iter_stream) = self
            .iter_inner(memcomparable_range_with_vnode, None, self.epoch())
            .await?;

        Ok((mem_table_iter, storage_iter_stream))
    }

    pub async fn iter_with_pk_range(
        &self,
        pk_range: &(Bound<impl Row>, Bound<impl Row>),
        // Optional vnode that returns an iterator only over the given range under that vnode.
        // For now, we require this parameter, and will panic. In the future, when `None`, we can
        // iterate over each vnode that the `StateTable` owns.
        vnode: VirtualNode,
    ) -> StreamExecutorResult<RowStream<'_, S>> {
        let (mem_table_iter, storage_iter_stream) =
            self.iter_with_pk_range_inner(pk_range, vnode).await?;
        let storage_iter = storage_iter_stream.into_stream();
        Ok(
            StateTableRowIter::new(mem_table_iter, storage_iter, self.row_deserializer.clone())
                .into_stream()
                .map(get_second),
        )
    }

    pub async fn iter_key_and_val_with_pk_range(
        &self,
        pk_range: &(Bound<impl Row>, Bound<impl Row>),
        // Optional vnode that returns an iterator only over the given range under that vnode.
        // For now, we require this parameter, and will panic. In the future, when `None`, we can
        // iterate over each vnode that the `StateTable` owns.
        vnode: VirtualNode,
    ) -> StreamExecutorResult<RowStreamWithPk<'_, S>> {
        let (mem_table_iter, storage_iter_stream) =
            self.iter_with_pk_range_inner(pk_range, vnode).await?;
        let storage_iter = storage_iter_stream.into_stream();
        Ok(
            StateTableRowIter::new(mem_table_iter, storage_iter, self.row_deserializer.clone())
                .into_stream(),
        )
    }

    /// This function scans rows from the relational table with specific `pk_prefix`, return both
    /// key and value.
    pub async fn iter_key_and_val(
        &self,
        pk_prefix: impl Row,
    ) -> StreamExecutorResult<RowStreamWithPk<'_, S>> {
        let (mem_table_iter, storage_iter_stream) = self
            .iter_with_pk_prefix_inner(pk_prefix, self.epoch())
            .await?;
        let storage_iter = storage_iter_stream.into_stream();

        Ok(
            StateTableRowIter::new(mem_table_iter, storage_iter, self.row_deserializer.clone())
                .into_stream(),
        )
    }

    async fn iter_with_pk_prefix_inner(
        &self,
        pk_prefix: impl Row,
        epoch: u64,
    ) -> StreamExecutorResult<(MemTableIter<'_>, StorageIterInner<S::Local>)> {
        let prefix_serializer = self.pk_serde.prefix(pk_prefix.len());
        let encoded_prefix = serialize_pk(&pk_prefix, &prefix_serializer);
        let encoded_key_range = range_of_prefix(&encoded_prefix);

        // We assume that all usages of iterating the state table only access a single vnode.
        // If this assertion fails, then something must be wrong with the operator implementation or
        // the distribution derivation from the optimizer.
        let vnode = self.compute_prefix_vnode(&pk_prefix).to_be_bytes();
        let encoded_key_range_with_vnode = prefixed_range(encoded_key_range, &vnode);

        // Construct prefix hint for prefix bloom filter.
        let pk_prefix_indices = &self.pk_indices[..pk_prefix.len()];
        if self.prefix_hint_len != 0 {
            debug_assert_eq!(self.prefix_hint_len, pk_prefix.len());
        }
        let prefix_hint = {
            if self.prefix_hint_len == 0 || self.prefix_hint_len > pk_prefix.len() {
                None
            } else {
                let encoded_prefix_len = self
                    .pk_serde
                    .deserialize_prefix_len(&encoded_prefix, self.prefix_hint_len)?;

                Some(encoded_prefix[..encoded_prefix_len].to_vec())
            }
        };

        trace!(
            table_id = ?self.table_id(),
            ?prefix_hint, ?encoded_key_range_with_vnode, ?pk_prefix,
            dist_key_indices = ?self.dist_key_indices, ?pk_prefix_indices,
            "storage_iter_with_prefix"
        );

        self.iter_inner(encoded_key_range_with_vnode, prefix_hint, epoch)
            .await
    }

    async fn iter_inner(
        &self,
        key_range: (Bound<Vec<u8>>, Bound<Vec<u8>>),
        prefix_hint: Option<Vec<u8>>,
        epoch: u64,
    ) -> StreamExecutorResult<(MemTableIter<'_>, StorageIterInner<S::Local>)> {
        let (l, r) = key_range.clone();
        let bytes_key_range = (l.map(Bytes::from), r.map(Bytes::from));
        // Mem table iterator.
        let mem_table_iter = self.mem_table.iter(bytes_key_range);

        let check_bloom_filter = prefix_hint.is_some();

        let read_options = ReadOptions {
            prefix_hint,
            check_bloom_filter,
            ignore_range_tombstone: false,
            retention_seconds: self.table_option.retention_seconds,
            table_id: self.table_id,
            read_version_from_backup: false,
        };

        // Storage iterator.
        let storage_iter = StorageIterInner::<S::Local>::new(
            &self.local_store,
            epoch,
            key_range,
            read_options,
            self.row_deserializer.clone(),
        )
        .await?;

        Ok((mem_table_iter, storage_iter))
    }

    pub fn get_vnodes(&self) -> Arc<Bitmap> {
        self.vnodes.clone()
    }
}

pub type RowStream<'a, S: StateStore> = impl Stream<Item = StreamExecutorResult<OwnedRow>> + 'a;
pub type RowStreamWithPk<'a, S: StateStore> =
    impl Stream<Item = StreamExecutorResult<(Cow<'a, Bytes>, OwnedRow)>> + 'a;

/// `StateTableRowIter` is able to read the just written data (uncommitted data).
/// It will merge the result of `mem_table_iter` and `state_store_iter`.
struct StateTableRowIter<'a, M, C> {
    mem_table_iter: M,
    storage_iter: C,
    _phantom: PhantomData<&'a ()>,
    deserializer: RowDeserializer,
}

impl<'a, M, C> StateTableRowIter<'a, M, C>
where
    M: Iterator<Item = (&'a Bytes, &'a KeyOp)>,
    C: Stream<Item = StreamExecutorResult<(Bytes, OwnedRow)>>,
{
    fn new(mem_table_iter: M, storage_iter: C, deserializer: RowDeserializer) -> Self {
        Self {
            mem_table_iter,
            storage_iter,
            _phantom: PhantomData,
            deserializer,
        }
    }

    /// This function scans kv pairs from the `shared_storage` and
    /// memory(`mem_table`) with optional pk_bounds. If a record exist in both `shared_storage` and
    /// `mem_table`, result `mem_table` is returned according to the operation(RowOp) on it.
    #[try_stream(ok = (Cow<'a, Bytes>, OwnedRow), error = StreamExecutorError)]
    async fn into_stream(self) {
        let storage_iter = self.storage_iter.peekable();
        pin_mut!(storage_iter);

        let mut mem_table_iter = self.mem_table_iter.fuse().peekable();

        loop {
            match (storage_iter.as_mut().peek().await, mem_table_iter.peek()) {
                (None, None) => break,
                // The mem table side has come to an end, return data from the shared storage.
                (Some(_), None) => {
                    let (pk, row) = storage_iter.next().await.unwrap()?;
                    yield (Cow::Owned(pk), row)
                }
                // The stream side has come to an end, return data from the mem table.
                (None, Some(_)) => {
                    let (pk, row_op) = mem_table_iter.next().unwrap();
                    match row_op {
                        KeyOp::Insert(row_bytes) | KeyOp::Update((_, row_bytes)) => {
                            let row = self.deserializer.deserialize(row_bytes.as_ref())?;

                            yield (Cow::Borrowed(pk), row)
                        }
                        _ => {}
                    }
                }
                (Some(Ok((storage_pk, _))), Some((mem_table_pk, _))) => {
                    match storage_pk.cmp(mem_table_pk) {
                        Ordering::Less => {
                            // yield data from storage
                            let (pk, row) = storage_iter.next().await.unwrap()?;
                            yield (Cow::Owned(pk), row);
                        }
                        Ordering::Equal => {
                            // both memtable and storage contain the key, so we advance both
                            // iterators and return the data in memory.

                            let (pk, row_op) = mem_table_iter.next().unwrap();
                            let (_, old_row_in_storage) = storage_iter.next().await.unwrap()?;
                            match row_op {
                                KeyOp::Insert(row_bytes) => {
                                    let row = self.deserializer.deserialize(row_bytes.as_ref())?;

                                    yield (Cow::Borrowed(pk), row);
                                }
                                KeyOp::Delete(_) => {}
                                KeyOp::Update((old_row_bytes, new_row_bytes)) => {
                                    let old_row =
                                        self.deserializer.deserialize(old_row_bytes.as_ref())?;
                                    let new_row =
                                        self.deserializer.deserialize(new_row_bytes.as_ref())?;

                                    debug_assert!(old_row == old_row_in_storage);

                                    yield (Cow::Borrowed(pk), new_row);
                                }
                            }
                        }
                        Ordering::Greater => {
                            // yield data from mem table
                            let (pk, row_op) = mem_table_iter.next().unwrap();

                            match row_op {
                                KeyOp::Insert(row_bytes) => {
                                    let row = self.deserializer.deserialize(row_bytes.as_ref())?;

                                    yield (Cow::Borrowed(pk), row);
                                }
                                KeyOp::Delete(_) => {}
                                KeyOp::Update(_) => unreachable!(
                                    "memtable update should always be paired with a storage key"
                                ),
                            }
                        }
                    }
                }
                (Some(Err(_)), Some(_)) => {
                    // Throw the error.
                    return Err(storage_iter.next().await.unwrap().unwrap_err());
                }
            }
        }
    }
}

struct StorageIterInner<S: LocalStateStore> {
    /// An iterator that returns raw bytes from storage.
    iter: S::IterStream,

    deserializer: RowDeserializer,
}

impl<S: LocalStateStore> StorageIterInner<S> {
    async fn new(
        store: &S,
        epoch: u64,
        raw_key_range: (Bound<Vec<u8>>, Bound<Vec<u8>>),
        read_options: ReadOptions,
        deserializer: RowDeserializer,
    ) -> StreamExecutorResult<Self> {
        let iter = store.iter(raw_key_range, epoch, read_options).await?;
        let iter = Self { iter, deserializer };
        Ok(iter)
    }

    /// Yield a row with its primary key.
    #[try_stream(ok = (Bytes, OwnedRow), error = StreamExecutorError)]
    async fn into_stream(self) {
        use futures::TryStreamExt;

        // No need for table id and epoch.
        let iter = self.iter.map_ok(|(k, v)| (k.user_key.table_key.0, v));
        futures::pin_mut!(iter);
        while let Some((key, value)) = iter
            .try_next()
            .verbose_stack_trace("storage_table_iter_next")
            .await?
        {
            let row = self.deserializer.deserialize(value.as_ref())?;
            yield (key, row);
        }
    }
}

pub fn prefix_range_to_memcomparable(
    pk_serde: &OrderedRowSerde,
    range: &(Bound<impl Row>, Bound<impl Row>),
) -> (Bound<Vec<u8>>, Bound<Vec<u8>>) {
    (
        to_memcomparable(pk_serde, &range.0, false),
        to_memcomparable(pk_serde, &range.1, true),
    )
}

fn to_memcomparable<R: Row>(
    pk_serde: &OrderedRowSerde,
    bound: &Bound<R>,
    is_upper: bool,
) -> Bound<Vec<u8>> {
    let serialize_pk_prefix = |pk_prefix: &R| {
        let prefix_serializer = pk_serde.prefix(pk_prefix.len());
        serialize_pk(pk_prefix, &prefix_serializer)
    };
    match bound {
        Unbounded => Unbounded,
        Included(r) => {
            let serialized = serialize_pk_prefix(r);
            if is_upper {
                end_bound_of_prefix(&serialized)
            } else {
                Included(serialized)
            }
        }
        Excluded(r) => {
            let serialized = serialize_pk_prefix(r);
            if !is_upper {
                // if lower
                start_bound_of_excluded_prefix(&serialized)
            } else {
                Excluded(serialized)
            }
        }
    }
}<|MERGE_RESOLUTION|>--- conflicted
+++ resolved
@@ -774,15 +774,9 @@
             }
             match row_op {
                 // Currently, some executors do not strictly comply with these semantics. As a
-<<<<<<< HEAD
-                // workaround you may call disable the check by calling `.disable_sanity_check()` on
-                // state table.
-                KeyOp::Insert(row) => {
-=======
                 // workaround you may call disable the check by initializing the state store with
                 // `disable_sanity_check=true`.
-                RowOp::Insert(row) => {
->>>>>>> 5e944c4f
+                KeyOp::Insert(row) => {
                     if ENABLE_SANITY_CHECK && !self.disable_sanity_check {
                         self.do_insert_sanity_check(&pk, &row, epoch).await?;
                     }
