// Copyright 2022 Singularity Data
//
// Licensed under the Apache License, Version 2.0 (the "License");
// you may not use this file except in compliance with the License.
// You may obtain a copy of the License at
//
// http://www.apache.org/licenses/LICENSE-2.0
//
// Unless required by applicable law or agreed to in writing, software
// distributed under the License is distributed on an "AS IS" BASIS,
// WITHOUT WARRANTIES OR CONDITIONS OF ANY KIND, either express or implied.
// See the License for the specific language governing permissions and
// limitations under the License.

use core::time::Duration;
use std::collections::HashMap;
use std::fmt::Debug;
use std::io::Write;
use std::sync::Arc;

use anyhow::{anyhow, Context};
use async_recursion::async_recursion;
use async_stack_trace::{StackTraceManager, StackTraceReport, TraceConfig};
use futures::FutureExt;
use itertools::Itertools;
use risingwave_common::bail;
use risingwave_common::buffer::Bitmap;
use risingwave_common::catalog::{Field, Schema};
use risingwave_common::config::StreamingConfig;
use risingwave_common::util::addr::HostAddr;
use risingwave_hummock_sdk::LocalSstableInfo;
use risingwave_pb::common::ActorInfo;
use risingwave_pb::stream_plan::stream_node::NodeBody;
use risingwave_pb::stream_plan::StreamNode;
use risingwave_pb::{stream_plan, stream_service};
use risingwave_storage::{dispatch_state_store, StateStore, StateStoreImpl};
use tokio::sync::Mutex;
use tokio::task::JoinHandle;

use super::{unique_executor_id, unique_operator_id, CollectResult};
use crate::error::{StreamError, StreamResult};
use crate::executor::exchange::permit::Receiver;
use crate::executor::monitor::StreamingMetrics;
use crate::executor::subtask::SubtaskHandle;
use crate::executor::*;
use crate::from_proto::create_executor;
use crate::task::{ActorId, FragmentId, SharedContext, StreamEnvironment, UpDownActorIds};

#[cfg(test)]
pub static LOCAL_TEST_ADDR: std::sync::LazyLock<HostAddr> =
    std::sync::LazyLock::new(|| "127.0.0.1:2333".parse().unwrap());

pub type ActorHandle = JoinHandle<()>;

pub struct LocalStreamManagerCore {
    /// Runtime for the streaming actors.
    runtime: &'static tokio::runtime::Runtime,

    /// Each processor runs in a future. Upon receiving a `Terminate` message, they will exit.
    /// `handles` store join handles of these futures, and therefore we could wait their
    /// termination.
    handles: HashMap<ActorId, ActorHandle>,

    pub(crate) context: Arc<SharedContext>,

    /// Stores all actor information, taken after actor built.
    actors: HashMap<ActorId, stream_plan::StreamActor>,

    /// Stores all actor tokio runtime monitoring tasks.
    actor_monitor_tasks: HashMap<ActorId, ActorHandle>,

    /// The state store implement
    state_store: StateStoreImpl,

    /// Metrics of the stream manager
    pub(crate) streaming_metrics: Arc<StreamingMetrics>,

    /// Config of streaming engine
    pub(crate) config: StreamingConfig,

    /// Manages the stack traces of all actors.
    stack_trace_manager: Option<StackTraceManager<ActorId>>,
}

/// `LocalStreamManager` manages all stream executors in this project.
pub struct LocalStreamManager {
    core: Mutex<LocalStreamManagerCore>,

    // Maintain a copy of the core to reduce async locks
    state_store: StateStoreImpl,
    context: Arc<SharedContext>,
    streaming_metrics: Arc<StreamingMetrics>,
}

pub struct ExecutorParams {
    pub env: StreamEnvironment,

    /// Indices of primary keys
    pub pk_indices: PkIndices,

    /// Executor id, unique across all actors.
    pub executor_id: u64,

    /// Operator id, unique for each operator in fragment.
    pub operator_id: u64,

    /// Information of the operator from plan node.
    pub op_info: String,

    /// The output schema of the executor.
    pub schema: Schema,

    /// The input executor.
    pub input: Vec<BoxedExecutor>,

    /// FragmentId of the actor
    pub fragment_id: FragmentId,

    /// Metrics
    pub executor_stats: Arc<StreamingMetrics>,

    /// Actor context
    pub actor_context: ActorContextRef,

    /// Vnodes owned by this executor. Represented in bitmap.
    pub vnode_bitmap: Option<Bitmap>,
}

impl Debug for ExecutorParams {
    fn fmt(&self, f: &mut std::fmt::Formatter<'_>) -> std::fmt::Result {
        f.debug_struct("ExecutorParams")
            .field("pk_indices", &self.pk_indices)
            .field("executor_id", &self.executor_id)
            .field("operator_id", &self.operator_id)
            .field("op_info", &self.op_info)
            .field("schema", &self.schema)
            .field("input", &self.input.len())
            .field("actor_id", &self.actor_context.id)
            .finish_non_exhaustive()
    }
}

impl LocalStreamManager {
    fn with_core(core: LocalStreamManagerCore) -> Self {
        Self {
            state_store: core.state_store.clone(),
            context: core.context.clone(),
            streaming_metrics: core.streaming_metrics.clone(),
            core: Mutex::new(core),
        }
    }

    pub fn new(
        addr: HostAddr,
        state_store: StateStoreImpl,
        streaming_metrics: Arc<StreamingMetrics>,
        config: StreamingConfig,
        async_stack_trace_config: Option<TraceConfig>,
        enable_managed_cache: bool,
    ) -> Self {
        Self::with_core(LocalStreamManagerCore::new(
            addr,
            state_store,
            streaming_metrics,
            config,
            async_stack_trace_config,
            enable_managed_cache,
        ))
    }

    #[cfg(test)]
    pub fn for_test() -> Self {
        Self::with_core(LocalStreamManagerCore::for_test())
    }

    /// Print the traces of all actors periodically, used for debugging only.
    pub fn spawn_print_trace(self: Arc<Self>) -> JoinHandle<!> {
        tokio::spawn(async move {
            loop {
                tokio::time::sleep(std::time::Duration::from_millis(5000)).await;
                let mut core = self.core.lock().await;
                let mut o = std::io::stdout().lock();

                for (k, trace) in core
                    .stack_trace_manager
                    .as_mut()
                    .expect("async stack trace not enabled")
                    .get_all()
                {
                    writeln!(o, ">> Actor {}\n\n{}", k, &*trace).ok();
                }
            }
        })
    }

    /// Get stack trace reports for all actors.
    pub async fn get_actor_traces(&self) -> HashMap<ActorId, StackTraceReport> {
        let mut core = self.core.lock().await;
        match &mut core.stack_trace_manager {
            Some(mgr) => mgr.get_all().map(|(k, v)| (*k, v.clone())).collect(),
            None => Default::default(),
        }
    }

    /// Broadcast a barrier to all senders. Save a receiver in barrier manager
    pub fn send_barrier(
        &self,
        barrier: &Barrier,
        actor_ids_to_send: impl IntoIterator<Item = ActorId>,
        actor_ids_to_collect: impl IntoIterator<Item = ActorId>,
    ) -> StreamResult<()> {
        let timer = self
            .streaming_metrics
            .barrier_inflight_latency
            .start_timer();
        let mut barrier_manager = self.context.lock_barrier_manager();
        barrier_manager.send_barrier(
            barrier,
            actor_ids_to_send,
            actor_ids_to_collect,
            Some(timer),
        )?;
        Ok(())
    }

    /// Clear all senders and collect rx in barrier manager.
    pub fn clear_all_senders_and_collect_rx(&self) {
        let mut barrier_manager = self.context.lock_barrier_manager();
        barrier_manager.clear_senders();
        barrier_manager.clear_collect_rx();
    }

    /// Use `epoch` to find collect rx. And wait for all actor to be collected before
    /// returning.
    pub async fn collect_barrier(&self, epoch: u64) -> StreamResult<(CollectResult, bool)> {
        let complete_receiver = {
            let mut barrier_manager = self.context.lock_barrier_manager();
            barrier_manager.remove_collect_rx(epoch)
        };
        // Wait for all actors finishing this barrier.
        let result = complete_receiver
            .complete_receiver
            .expect("no rx for local mode")
            .await
            .context("failed to collect barrier")??;
        complete_receiver
            .barrier_inflight_timer
            .expect("no timer for test")
            .observe_duration();
        Ok((result, complete_receiver.checkpoint))
    }

    pub async fn sync_epoch(&self, epoch: u64) -> StreamResult<Vec<LocalSstableInfo>> {
        let timer = self
            .core
            .lock()
            .await
            .streaming_metrics
            .barrier_sync_latency
            .start_timer();
        let res = dispatch_state_store!(self.state_store.clone(), store, {
            match store.sync(epoch).await {
                Ok(sync_result) => Ok(sync_result.uncommitted_ssts),
                Err(e) => {
                    tracing::error!(
                        "Failed to sync state store after receiving barrier prev_epoch {:?} due to {}",
                        epoch, e);
                    Err(e.into())
                }
            }
        });
        timer.observe_duration();
        res
    }

    pub async fn clear_storage_buffer(&self) {
        dispatch_state_store!(self.state_store.clone(), store, {
            store.clear_shared_buffer().await.unwrap();
        });
    }

    /// Broadcast a barrier to all senders. Returns immediately, and caller won't be notified when
    /// this barrier is finished.
    #[cfg(test)]
    pub fn send_barrier_for_test(&self, barrier: &Barrier) -> StreamResult<()> {
        use std::iter::empty;

        let mut barrier_manager = self.context.lock_barrier_manager();
        assert!(barrier_manager.is_local_mode());
        let timer = self
            .streaming_metrics
            .barrier_inflight_latency
            .start_timer();
        barrier_manager.send_barrier(barrier, empty(), empty(), Some(timer))?;
        barrier_manager.remove_collect_rx(barrier.epoch.prev);
        Ok(())
    }

    pub async fn drop_actor(&self, actors: &[ActorId]) -> StreamResult<()> {
        let mut core = self.core.lock().await;
        for id in actors {
            core.drop_actor(*id);
        }
        tracing::debug!(actors = ?actors, "drop actors");
        Ok(())
    }

    /// Force stop all actors on this worker.
    pub async fn stop_all_actors(&self) -> StreamResult<()> {
        // Clear shared buffer in storage to release memory
        self.clear_storage_buffer().await;
        self.clear_all_senders_and_collect_rx();
        self.core.lock().await.drop_all_actors();

        Ok(())
    }

    pub async fn take_receiver(&self, ids: UpDownActorIds) -> StreamResult<Receiver> {
        let core = self.core.lock().await;
        core.context.take_receiver(&ids)
    }

    pub async fn update_actors(
        &self,
        actors: &[stream_plan::StreamActor],
        hanging_channels: &[stream_service::HangingChannel],
    ) -> StreamResult<()> {
        let mut core = self.core.lock().await;
        core.update_actors(actors, hanging_channels)
    }

    /// This function was called while [`LocalStreamManager`] exited.
    pub async fn wait_all(self) -> StreamResult<()> {
        let handles = self.core.lock().await.take_all_handles()?;
        for (_id, handle) in handles {
            handle.await.unwrap();
        }
        Ok(())
    }

    /// This function could only be called once during the lifecycle of `LocalStreamManager` for
    /// now.
    pub async fn update_actor_info(&self, actor_infos: &[ActorInfo]) -> StreamResult<()> {
        let mut core = self.core.lock().await;
        core.update_actor_info(actor_infos)
    }

    /// This function could only be called once during the lifecycle of `LocalStreamManager` for
    /// now.
    pub async fn build_actors(
        &self,
        actors: &[ActorId],
        env: StreamEnvironment,
    ) -> StreamResult<()> {
        let mut core = self.core.lock().await;
        core.build_actors(actors, env).await
    }

    pub async fn config(&self) -> StreamingConfig {
        let core = self.core.lock().await;
        core.config.clone()
    }
}

fn update_upstreams(context: &SharedContext, ids: &[UpDownActorIds]) {
    ids.iter()
        .map(|&id| {
            context.add_channel_pairs(id);
        })
        .count();
}

impl LocalStreamManagerCore {
    fn new(
        addr: HostAddr,
        state_store: StateStoreImpl,
        streaming_metrics: Arc<StreamingMetrics>,
        config: StreamingConfig,
        async_stack_trace_config: Option<TraceConfig>,
        enable_managed_cache: bool,
    ) -> Self {
        let context = SharedContext::new(addr, state_store.clone(), &config, enable_managed_cache);
        Self::new_inner(
            state_store,
            context,
            streaming_metrics,
            config,
            async_stack_trace_config,
        )
    }

    fn new_inner(
        state_store: StateStoreImpl,
        context: SharedContext,
        streaming_metrics: Arc<StreamingMetrics>,
        config: StreamingConfig,
        async_stack_trace_config: Option<TraceConfig>,
    ) -> Self {
        let mut builder = tokio::runtime::Builder::new_multi_thread();
        if let Some(worker_threads_num) = config.actor_runtime_worker_threads_num {
            builder.worker_threads(worker_threads_num);
        }
        let runtime = builder
            .thread_name("risingwave-streaming-actor")
            .enable_all()
            .build()
            .unwrap();

        Self {
            // Leak the runtime to avoid runtime shutting-down in the main async context.
            // TODO: may manually shutdown the runtime after we implement graceful shutdown for
            // stream manager.
            runtime: Box::leak(Box::new(runtime)),
            handles: HashMap::new(),
            context: Arc::new(context),
            actors: HashMap::new(),
            actor_monitor_tasks: HashMap::new(),
            state_store,
            streaming_metrics,
            config,
            stack_trace_manager: async_stack_trace_config.map(StackTraceManager::new),
        }
    }

    #[cfg(test)]
    fn for_test() -> Self {
        use risingwave_storage::monitor::StateStoreMetrics;

        let register = prometheus::Registry::new();
        let streaming_metrics = Arc::new(StreamingMetrics::new(register));
        Self::new_inner(
            StateStoreImpl::shared_in_memory_store(Arc::new(StateStoreMetrics::unused())),
            SharedContext::for_test(),
            streaming_metrics,
            StreamingConfig::default(),
            None,
        )
    }

    /// Create dispatchers with downstream information registered before
    fn create_dispatcher(
        &mut self,
        input: BoxedExecutor,
        dispatchers: &[stream_plan::Dispatcher],
        actor_id: ActorId,
    ) -> StreamResult<DispatchExecutor> {
        let dispatcher_impls = dispatchers
            .iter()
            .map(|dispatcher| DispatcherImpl::new(&self.context, actor_id, dispatcher))
            .try_collect()?;

        Ok(DispatchExecutor::new(
            input,
            dispatcher_impls,
            actor_id,
            self.context.clone(),
            self.streaming_metrics.clone(),
        ))
    }

    /// Create a chain(tree) of nodes, with given `store`.
    #[allow(clippy::too_many_arguments)]
    #[async_recursion]
    async fn create_nodes_inner(
        &mut self,
        fragment_id: FragmentId,
        node: &stream_plan::StreamNode,
        input_pos: usize,
        env: StreamEnvironment,
        store: impl StateStore,
        actor_context: &ActorContextRef,
        vnode_bitmap: Option<Bitmap>,
        has_stateful: bool,
        subtasks: &mut Vec<SubtaskHandle>,
    ) -> StreamResult<BoxedExecutor> {
        // The "stateful" here means that the executor may issue read operations to the state store
        // massively and continuously. Used to decide whether to apply the optimization of subtasks.
        fn is_stateful_executor(stream_node: &StreamNode) -> bool {
            matches!(
                stream_node.get_node_body().unwrap(),
                NodeBody::HashAgg(_)
                    | NodeBody::HashJoin(_)
                    | NodeBody::DeltaIndexJoin(_)
                    | NodeBody::Lookup(_)
                    | NodeBody::Chain(_)
                    | NodeBody::DynamicFilter(_)
                    | NodeBody::GroupTopN(_)
            )
        }
        let is_stateful = is_stateful_executor(node);

        // Create the input executor before creating itself
        let mut input = Vec::with_capacity(node.input.iter().len());
        for (input_pos, input_stream_node) in node.input.iter().enumerate() {
            input.push(
                self.create_nodes_inner(
                    fragment_id,
                    input_stream_node,
                    input_pos,
                    env.clone(),
                    store.clone(),
                    actor_context,
                    vnode_bitmap.clone(),
                    has_stateful || is_stateful,
                    subtasks,
                )
                .await?,
            );
        }

        let op_info = node.get_identity().clone();
        let pk_indices = node
            .get_stream_key()
            .iter()
            .map(|idx| *idx as usize)
            .collect::<Vec<_>>();

        // We assume that the operator_id of different instances from the same RelNode will be the
        // same.
        let executor_id = unique_executor_id(actor_context.id, node.operator_id);
        let operator_id = unique_operator_id(fragment_id, node.operator_id);
        let schema = node.fields.iter().map(Field::from).collect();

        // Build the executor with params.
        let executor_params = ExecutorParams {
            env: env.clone(),
            pk_indices,
            executor_id,
            operator_id,
            op_info,
            schema,
            input,
            fragment_id,
            executor_stats: self.streaming_metrics.clone(),
            actor_context: actor_context.clone(),
            vnode_bitmap,
        };

        let executor = create_executor(executor_params, self, node, store).await?;

        // Wrap the executor for debug purpose.
        let executor = WrapperExecutor::new(
            executor,
            input_pos,
            actor_context.id,
            executor_id,
            self.streaming_metrics.clone(),
            self.config.developer.stream_enable_executor_row_count,
        )
        .boxed();

        // If there're multiple stateful executors in this actor, we will wrap it into a subtask.
        let executor = if has_stateful && is_stateful {
            let (subtask, executor) = subtask::wrap(executor);
            subtasks.push(subtask);
            executor.boxed()
        } else {
            executor
        };

        Ok(executor)
    }

    /// Create a chain(tree) of nodes and return the head executor.
    async fn create_nodes(
        &mut self,
        fragment_id: FragmentId,
        node: &stream_plan::StreamNode,
        env: StreamEnvironment,
        actor_context: &ActorContextRef,
        vnode_bitmap: Option<Bitmap>,
    ) -> StreamResult<(BoxedExecutor, Vec<SubtaskHandle>)> {
        let mut subtasks = vec![];

        let executor = dispatch_state_store!(self.state_store.clone(), store, {
            self.create_nodes_inner(
                fragment_id,
                node,
                0,
                env,
                store,
                actor_context,
                vnode_bitmap,
                false,
                &mut subtasks,
            )
            .await
        })?;

        Ok((executor, subtasks))
    }

    async fn build_actors(
        &mut self,
        actors: &[ActorId],
        env: StreamEnvironment,
    ) -> StreamResult<()> {
        for &actor_id in actors {
            let actor = self.actors.remove(&actor_id).ok_or_else(|| {
                StreamError::from(anyhow!("No such actor with actor id:{}", actor_id))
            })?;
            let mview_definition = &actor.mview_definition;
            let actor_context = ActorContext::create(actor_id);
            let vnode_bitmap = actor
                .vnode_bitmap
                .as_ref()
                .map(|b| b.try_into())
                .transpose()
                .context("failed to decode vnode bitmap")?;

            let (executor, subtasks) = self
                .create_nodes(
                    actor.fragment_id,
                    actor.get_nodes()?,
                    env.clone(),
                    &actor_context,
                    vnode_bitmap,
                )
                .await?;

            let dispatcher = self.create_dispatcher(executor, &actor.dispatcher, actor_id)?;
            let actor = Actor::new(
                dispatcher,
                subtasks,
                self.context.clone(),
                self.streaming_metrics.clone(),
                actor_context,
            );

            let monitor = tokio_metrics::TaskMonitor::new();

            let metrics = self.streaming_metrics.clone();
            let actor_id_str = actor_id.to_string();

            let handle = {
                let context = self.context.clone();
                let actor = async move {
                    if let Err(err) = actor.run().await {
                        // TODO: check error type and panic if it's unexpected.
                        tracing::error!(actor=%actor_id, error=%err, "actor exit");
                        context.lock_barrier_manager().notify_failure(actor_id, err);
                    }
                };
                let traced = match &mut self.stack_trace_manager {
                    Some(m) => m
                        .register(actor_id)
                        .trace(actor, format!("Actor {actor_id}: `{}`", mview_definition))
                        .left_future(),
                    None => actor.right_future(),
                };
                let instrumented = monitor.instrument(traced);
<<<<<<< HEAD
                let allocation_stated = stats_alloc::allocation_stat(
                    instrumented,
                    Duration::from_millis(1000),
                    move |bytes| {
                        metrics
                            .actor_memory_usage
                            .with_label_values(&[&actor_id_str])
                            .set(bytes as i64)
                    },
                );
                self.spawn(allocation_stated)
=======
                self.runtime.spawn(instrumented)
>>>>>>> 86c5d8e9
            };
            self.handles.insert(actor_id, handle);

            let metrics = self.streaming_metrics.clone();
            let actor_id_str = actor_id.to_string();

<<<<<<< HEAD
            let actor_monitor_task = self.spawn(async move {
=======
            let metrics = self.streaming_metrics.clone();
            let actor_monitor_task = self.runtime.spawn(async move {
>>>>>>> 86c5d8e9
                loop {
                    let task_metrics = monitor.cumulative();
                    metrics
                        .actor_execution_time
                        .with_label_values(&[&actor_id_str])
                        .set(task_metrics.total_poll_duration.as_secs_f64());
                    metrics
                        .actor_fast_poll_duration
                        .with_label_values(&[&actor_id_str])
                        .set(task_metrics.total_fast_poll_duration.as_secs_f64());
                    metrics
                        .actor_fast_poll_cnt
                        .with_label_values(&[&actor_id_str])
                        .set(task_metrics.total_fast_poll_count as i64);
                    metrics
                        .actor_slow_poll_duration
                        .with_label_values(&[&actor_id_str])
                        .set(task_metrics.total_slow_poll_duration.as_secs_f64());
                    metrics
                        .actor_slow_poll_cnt
                        .with_label_values(&[&actor_id_str])
                        .set(task_metrics.total_slow_poll_count as i64);
                    metrics
                        .actor_poll_duration
                        .with_label_values(&[&actor_id_str])
                        .set(task_metrics.total_poll_duration.as_secs_f64());
                    metrics
                        .actor_poll_cnt
                        .with_label_values(&[&actor_id_str])
                        .set(task_metrics.total_poll_count as i64);
                    metrics
                        .actor_idle_duration
                        .with_label_values(&[&actor_id_str])
                        .set(task_metrics.total_idle_duration.as_secs_f64());
                    metrics
                        .actor_idle_cnt
                        .with_label_values(&[&actor_id_str])
                        .set(task_metrics.total_idled_count as i64);
                    metrics
                        .actor_scheduled_duration
                        .with_label_values(&[&actor_id_str])
                        .set(task_metrics.total_scheduled_duration.as_secs_f64());
                    metrics
                        .actor_scheduled_cnt
                        .with_label_values(&[&actor_id_str])
<<<<<<< HEAD
                        .set(monitor.cumulative().total_scheduled_count as i64);

=======
                        .set(task_metrics.total_scheduled_count as i64);
>>>>>>> 86c5d8e9
                    tokio::time::sleep(Duration::from_secs(1)).await;
                }
            });
            self.actor_monitor_tasks
                .insert(actor_id, actor_monitor_task);
        }

        Ok(())
    }

    pub fn take_all_handles(&mut self) -> StreamResult<HashMap<ActorId, ActorHandle>> {
        Ok(std::mem::take(&mut self.handles))
    }

    pub fn remove_actor_handles(
        &mut self,
        actor_ids: &[ActorId],
    ) -> StreamResult<Vec<ActorHandle>> {
        actor_ids
            .iter()
            .map(|actor_id| {
                self.handles
                    .remove(actor_id)
                    .ok_or_else(|| anyhow!("No such actor with actor id:{}", actor_id).into())
            })
            .try_collect()
    }

    fn update_actor_info(&mut self, new_actor_infos: &[ActorInfo]) -> StreamResult<()> {
        let mut actor_infos = self.context.actor_infos.write();
        for actor in new_actor_infos {
            let ret = actor_infos.insert(actor.get_actor_id(), actor.clone());
            if let Some(prev_actor) = ret && actor != &prev_actor{
                bail!(
                    "actor info mismatch when broadcasting {}",
                    actor.get_actor_id()
                );
            }
        }
        Ok(())
    }

    /// `drop_actor` is invoked by meta node via RPC once the stop barrier arrives at the
    /// sink. All the actors in the actors should stop themselves before this method is invoked.
    fn drop_actor(&mut self, actor_id: ActorId) {
        self.context.retain_channel(|&(up_id, _)| up_id != actor_id);
        self.actor_monitor_tasks
            .remove(&actor_id)
            .inspect(|handle| handle.abort());
        self.context.actor_infos.write().remove(&actor_id);
        self.actors.remove(&actor_id);
        // Task should have already stopped when this method is invoked.
        self.handles
            .remove(&actor_id)
            .inspect(|handle| handle.abort());
    }

    /// `drop_all_actors` is invoked by meta node via RPC for recovery purpose.
    fn drop_all_actors(&mut self) {
        for (actor_id, handle) in self.handles.drain() {
            tracing::debug!("force stopping actor {}", actor_id);
            handle.abort();
        }
        self.actors.clear();
        self.context.clear_channels();
        if let Some(m) = self.stack_trace_manager.as_mut() {
            m.reset()
        }
        self.actor_monitor_tasks.clear();
        self.context.actor_infos.write().clear();
    }

    fn update_actors(
        &mut self,
        actors: &[stream_plan::StreamActor],
        hanging_channels: &[stream_service::HangingChannel],
    ) -> StreamResult<()> {
        for actor in actors {
            self.actors
                .try_insert(actor.get_actor_id(), actor.clone())
                .map_err(|_| anyhow!("duplicated actor {}", actor.get_actor_id()))?;
        }

        for actor in actors {
            // At this time, the graph might not be complete, so we do not check if downstream
            // has `current_id` as upstream.
            let down_id = actor
                .dispatcher
                .iter()
                .flat_map(|x| x.downstream_actor_id.iter())
                .map(|id| (actor.actor_id, *id))
                .collect_vec();
            update_upstreams(&self.context, &down_id);
        }

        for hanging_channel in hanging_channels {
            match (&hanging_channel.upstream, &hanging_channel.downstream) {
                (
                    Some(ActorInfo {
                        actor_id: up_id,
                        host: None, // local
                    }),
                    Some(ActorInfo {
                        actor_id: down_id,
                        host: Some(_), // remote
                    }),
                ) => {
                    let up_down_ids = (*up_id, *down_id);
                    self.context.add_channel_pairs(up_down_ids);
                }
                _ => bail!("hanging channel must be from local to remote: {hanging_channel:?}"),
            }
        }
        Ok(())
    }
}

#[cfg(test)]
pub mod test_utils {
    use risingwave_pb::common::HostAddress;

    use super::*;

    pub fn add_local_channels(ctx: Arc<SharedContext>, up_down_ids: Vec<(u32, u32)>) {
        for up_down_id in up_down_ids {
            ctx.add_channel_pairs(up_down_id);
        }
    }

    pub fn helper_make_local_actor(actor_id: u32) -> ActorInfo {
        ActorInfo {
            actor_id,
            host: Some(HostAddress {
                host: LOCAL_TEST_ADDR.host.clone(),
                port: LOCAL_TEST_ADDR.port as i32,
            }),
        }
    }
}<|MERGE_RESOLUTION|>--- conflicted
+++ resolved
@@ -649,8 +649,7 @@
                     None => actor.right_future(),
                 };
                 let instrumented = monitor.instrument(traced);
-<<<<<<< HEAD
-                let allocation_stated = stats_alloc::allocation_stat(
+                let allocation_stated = task_stats_alloc::allocation_stat(
                     instrumented,
                     Duration::from_millis(1000),
                     move |bytes| {
@@ -660,22 +659,14 @@
                             .set(bytes as i64)
                     },
                 );
-                self.spawn(allocation_stated)
-=======
-                self.runtime.spawn(instrumented)
->>>>>>> 86c5d8e9
+                self.runtime.spawn(allocation_stated)
             };
             self.handles.insert(actor_id, handle);
 
-            let metrics = self.streaming_metrics.clone();
             let actor_id_str = actor_id.to_string();
 
-<<<<<<< HEAD
-            let actor_monitor_task = self.spawn(async move {
-=======
             let metrics = self.streaming_metrics.clone();
             let actor_monitor_task = self.runtime.spawn(async move {
->>>>>>> 86c5d8e9
                 loop {
                     let task_metrics = monitor.cumulative();
                     metrics
@@ -721,12 +712,7 @@
                     metrics
                         .actor_scheduled_cnt
                         .with_label_values(&[&actor_id_str])
-<<<<<<< HEAD
-                        .set(monitor.cumulative().total_scheduled_count as i64);
-
-=======
                         .set(task_metrics.total_scheduled_count as i64);
->>>>>>> 86c5d8e9
                     tokio::time::sleep(Duration::from_secs(1)).await;
                 }
             });
