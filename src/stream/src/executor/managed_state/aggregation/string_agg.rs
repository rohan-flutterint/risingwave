// Copyright 2022 Singularity Data
//
// Licensed under the Apache License, Version 2.0 (the "License");
// you may not use this file except in compliance with the License.
// You may obtain a copy of the License at
//
// http://www.apache.org/licenses/LICENSE-2.0
//
// Unless required by applicable law or agreed to in writing, software
// distributed under the License is distributed on an "AS IS" BASIS,
// WITHOUT WARRANTIES OR CONDITIONS OF ANY KIND, either express or implied.
// See the License for the specific language governing permissions and
// limitations under the License.

use std::marker::PhantomData;
use std::sync::Arc;

use async_trait::async_trait;
use futures::pin_mut;
use futures_async_stream::for_await;
use risingwave_common::array::stream_chunk::Ops;
use risingwave_common::array::ArrayImpl;
use risingwave_common::array::Op::{Delete, Insert, UpdateDelete, UpdateInsert};
use risingwave_common::buffer::Bitmap;
use risingwave_common::row::Row;
use risingwave_common::types::{Datum, ScalarImpl};
use risingwave_common::util::ordered::OrderedRow;
use risingwave_common::util::sort_util::OrderType;
use risingwave_storage::table::streaming_table::state_table::StateTable;
use risingwave_storage::StateStore;

use super::{Cache, ManagedTableState};
use crate::common::StateTableColumnMapping;
use crate::executor::aggregation::AggCall;
use crate::executor::error::StreamExecutorResult;
use crate::executor::managed_state::iter_state_table;
use crate::executor::PkIndices;

#[derive(Clone)]
struct StringAggData {
    delim: String,
    value: String,
}

pub struct ManagedStringAggState<S: StateStore> {
    _phantom_data: PhantomData<S>,

    /// Group key to aggregate with group.
    /// None for simple agg, Some for group key of hash agg.
    group_key: Option<Row>,

    /// Contains the column mapping between upstream schema and state table.
    state_table_col_mapping: Arc<StateTableColumnMapping>,

    // The column to aggregate in input chunk.
    upstream_agg_col_idx: usize,

    /// The column to aggregate in state table.
    state_table_agg_col_idx: usize,

    /// The column as delimiter in state table.
    state_table_delim_col_idx: usize,

    /// The columns to order by in state table.
    state_table_order_col_indices: Vec<usize>,

    /// The order types of `state_table_order_col_indices`.
    state_table_order_types: Vec<OrderType>,

    /// In-memory all-or-nothing cache.
    cache: Cache<StringAggData>,

    /// Whether the cache is fully synced to state table.
    cache_synced: bool,
}

impl<S: StateStore> ManagedStringAggState<S> {
    pub fn new(
        agg_call: AggCall,
        group_key: Option<&Row>,
        pk_indices: PkIndices,
        col_mapping: Arc<StateTableColumnMapping>,
        row_count: usize,
    ) -> Self {
        let upstream_agg_col_idx = agg_call.args.val_indices()[0];
        // map agg column to state table column index
        let state_table_agg_col_idx = col_mapping
            .upstream_to_state_table(agg_call.args.val_indices()[0])
            .expect("the column to be aggregate must appear in the state table");
        let state_table_delim_col_idx = col_mapping
            .upstream_to_state_table(agg_call.args.val_indices()[1])
            .expect("the column as delimiter must appear in the state table");
        // map order by columns to state table column indices
        let (state_table_order_col_indices, state_table_order_types) = agg_call
            .order_pairs
            .iter()
            .map(|o| {
                (
                    col_mapping
                        .upstream_to_state_table(o.column_idx)
                        .expect("the column to be order by must appear in the state table"),
                    o.order_type,
                )
            })
            .chain(pk_indices.iter().map(|idx| {
                (
                    col_mapping
                        .upstream_to_state_table(*idx)
                        .expect("the pk columns must appear in the state table"),
                    OrderType::Ascending,
                )
            }))
            .unzip();
        Self {
            _phantom_data: PhantomData,
            group_key: group_key.cloned(),
            state_table_col_mapping: col_mapping,
            upstream_agg_col_idx,
            state_table_agg_col_idx,
            state_table_delim_col_idx,
            state_table_order_col_indices,
            state_table_order_types,
            cache: Cache::new(usize::MAX),
            cache_synced: row_count == 0, // if there is no row, the cache is synced initially
        }
    }

    fn state_row_to_cache_entry(&self, state_row: &Row) -> (OrderedRow, StringAggData) {
        let cache_key = OrderedRow::new(
            state_row.by_indices(&self.state_table_order_col_indices),
            &self.state_table_order_types,
        );
        let cache_data = StringAggData {
            delim: state_row[self.state_table_delim_col_idx]
                .clone()
                .map(ScalarImpl::into_utf8)
                .unwrap_or_default(),
            value: state_row[self.state_table_agg_col_idx]
                .clone()
                .map(ScalarImpl::into_utf8)
                .expect("NULL values should be filtered out"),
        };
        (cache_key, cache_data)
    }

    fn apply_chunk_inner(
        &mut self,
        ops: Ops<'_>,
        visibility: Option<&Bitmap>,
        columns: &[&ArrayImpl],
        state_table: &mut StateTable<S>,
    ) -> StreamExecutorResult<()> {
        debug_assert!(super::verify_batch(ops, visibility, columns));

        for (i, op) in ops
            .iter()
            .enumerate()
            // skip invisible
            .filter(|(i, _)| visibility.map(|x| x.is_set(*i).unwrap()).unwrap_or(true))
            // skip null input
            .filter(|(i, _)| columns[self.upstream_agg_col_idx].datum_at(*i).is_some())
        {
            let state_row = Row::new(
                self.state_table_col_mapping
                    .upstream_columns()
                    .iter()
                    .map(|col_idx| columns[*col_idx].datum_at(i))
                    .collect(),
            );
            let (cache_key, cache_data) = self.state_row_to_cache_entry(&state_row);

            match op {
                Insert | UpdateInsert => {
                    if self.cache_synced {
                        self.cache.insert(cache_key, cache_data);
                    }
                    state_table.insert(state_row)?;
                }
                Delete | UpdateDelete => {
                    if self.cache_synced {
                        self.cache.remove(cache_key);
                    }
                    state_table.delete(state_row)?;
                }
            }
        }

        Ok(())
    }

    async fn get_output_inner(
        &mut self,
        epoch: u64,
        state_table: &StateTable<S>,
    ) -> StreamExecutorResult<Datum> {
        if !self.cache_synced {
            let all_data_iter =
                iter_state_table(state_table, epoch, self.group_key.as_ref()).await?;
            pin_mut!(all_data_iter);

            self.cache.clear();
            #[for_await]
            for state_row in all_data_iter {
                let state_row = state_row?;
                let (cache_key, cache_data) = self.state_row_to_cache_entry(&state_row);
                self.cache.insert(cache_key, cache_data.clone());
            }
            self.cache_synced = true;
        }

        let mut result = match self.cache.first_value() {
            Some(data) => data.value.clone(),
            None => return Ok(None), // return NULL if no rows to aggregate
        };
        for StringAggData { value, delim } in self.cache.iter_values().skip(1) {
            result.push_str(delim);
            result.push_str(value);
        }
        Ok(Some(result.into()))
    }
}

#[async_trait]
impl<S: StateStore> ManagedTableState<S> for ManagedStringAggState<S> {
    async fn apply_chunk(
        &mut self,
        ops: Ops<'_>,
        visibility: Option<&Bitmap>,
        columns: &[&ArrayImpl], // contains all upstream columns
        _epoch: u64,
        state_table: &mut StateTable<S>,
    ) -> StreamExecutorResult<()> {
        self.apply_chunk_inner(ops, visibility, columns, state_table)
    }

    async fn get_output(
        &mut self,
        epoch: u64,
        state_table: &StateTable<S>,
    ) -> StreamExecutorResult<Datum> {
        self.get_output_inner(epoch, state_table).await
    }

    fn is_dirty(&self) -> bool {
        false
    }

    fn flush(&mut self, _state_table: &mut StateTable<S>) -> StreamExecutorResult<()> {
        Ok(())
    }
}

#[cfg(test)]
mod tests {
<<<<<<< HEAD
    use risingwave_common::array::{StreamChunk, StreamChunkTestExt};
=======
    use std::sync::Arc;

    use risingwave_common::array::{Row, StreamChunk, StreamChunkTestExt};
>>>>>>> a44af4ea
    use risingwave_common::catalog::{ColumnDesc, ColumnId, TableId};
    use risingwave_common::row::Row;
    use risingwave_common::types::{DataType, ScalarImpl};
    use risingwave_common::util::sort_util::{OrderPair, OrderType};
    use risingwave_expr::expr::AggKind;
    use risingwave_storage::memory::MemoryStateStore;
    use risingwave_storage::table::streaming_table::state_table::StateTable;

    use super::ManagedStringAggState;
    use crate::common::StateTableColumnMapping;
    use crate::executor::aggregation::{AggArgs, AggCall};
    use crate::executor::managed_state::aggregation::ManagedTableState;
    use crate::executor::StreamExecutorResult;

    #[tokio::test]
    async fn test_string_agg_state_simple_agg_without_order() -> StreamExecutorResult<()> {
        // Assumption of input schema:
        // (a: varchar, _delim: varchar, b: int32, c: int32, _row_id: int64)
        // where `a` is the column to aggregate

        let input_pk_indices = vec![4];
        let agg_call = AggCall {
            kind: AggKind::StringAgg,
            args: AggArgs::Binary([DataType::Varchar, DataType::Varchar], [0, 1]),
            return_type: DataType::Varchar,
            order_pairs: vec![],
            append_only: false,
            filter: None,
        };

        // see `LogicalAgg::infer_internal_table_catalog` for the construction of state table
        let table_id = TableId::new(6666);
        let columns = vec![
            ColumnDesc::unnamed(ColumnId::new(0), DataType::Int64), // _row_id
            ColumnDesc::unnamed(ColumnId::new(1), DataType::Varchar), // a
            ColumnDesc::unnamed(ColumnId::new(2), DataType::Varchar), // _delim
        ];
        let state_table_col_mapping = Arc::new(StateTableColumnMapping::new(vec![4, 0, 1]));
        let mut state_table = StateTable::new_without_distribution(
            MemoryStateStore::new(),
            table_id,
            columns,
            vec![OrderType::Ascending],
            vec![0], // [_row_id]
        );

        let mut agg_state = ManagedStringAggState::new(
            agg_call,
            None,
            input_pk_indices,
            state_table_col_mapping,
            0,
        );

        let mut epoch = 0;

        let chunk = StreamChunk::from_pretty(
            " T T i i I
            + a , 1 8 123
            + b , 5 2 128
            - b , 5 2 128
            + c , 1 3 130",
        );
        let (ops, columns, visibility) = chunk.into_inner();
        let column_refs: Vec<_> = columns.iter().map(|col| col.array_ref()).collect();
        agg_state
            .apply_chunk(
                &ops,
                visibility.as_ref(),
                &column_refs,
                epoch,
                &mut state_table,
            )
            .await?;

        epoch += 1;
        agg_state.flush(&mut state_table)?;
        state_table.commit(epoch).await.unwrap();

        let res = agg_state.get_output(epoch, &state_table).await?;
        match res {
            Some(ScalarImpl::Utf8(s)) => {
                // should be "a,c" or "c,a"
                assert_eq!(s.len(), 3);
                assert!(s.contains('a'));
                assert!(s.contains('c'));
                assert_eq!(&s[1..2], ",");
            }
            _ => panic!("unexpected output"),
        }

        Ok(())
    }

    #[tokio::test]
    async fn test_string_agg_state_simple_agg_null_value() -> StreamExecutorResult<()> {
        // Assumption of input schema:
        // (a: varchar, _delim: varchar, _row_id: int64)
        // where `a` is the column to aggregate

        let input_pk_indices = vec![2];
        let agg_call = AggCall {
            kind: AggKind::StringAgg,
            args: AggArgs::Binary([DataType::Varchar, DataType::Varchar], [0, 1]),
            return_type: DataType::Varchar,
            order_pairs: vec![],
            append_only: false,
            filter: None,
        };

        // see `LogicalAgg::infer_internal_table_catalog` for the construction of state table
        let table_id = TableId::new(6666);
        let columns = vec![
            ColumnDesc::unnamed(ColumnId::new(0), DataType::Int64), // _row_id
            ColumnDesc::unnamed(ColumnId::new(1), DataType::Varchar), // a
            ColumnDesc::unnamed(ColumnId::new(2), DataType::Varchar), // _delim
        ];
        let state_table_col_mapping = Arc::new(StateTableColumnMapping::new(vec![2, 0, 1]));
        let mut state_table = StateTable::new_without_distribution(
            MemoryStateStore::new(),
            table_id,
            columns,
            vec![OrderType::Ascending],
            vec![0], // [_row_id]
        );

        let mut agg_state = ManagedStringAggState::new(
            agg_call,
            None,
            input_pk_indices,
            state_table_col_mapping,
            0,
        );

        let mut epoch = 0;

        let chunk = StreamChunk::from_pretty(
            " T T I
            + a 1 123
            + . 2 128
            + c . 129
            + d 4 130",
        );
        let (ops, columns, visibility) = chunk.into_inner();
        let column_refs: Vec<_> = columns.iter().map(|col| col.array_ref()).collect();
        agg_state
            .apply_chunk(
                &ops,
                visibility.as_ref(),
                &column_refs,
                epoch,
                &mut state_table,
            )
            .await?;

        epoch += 1;
        agg_state.flush(&mut state_table)?;
        state_table.commit(epoch).await.unwrap();

        let res = agg_state.get_output(epoch, &state_table).await?;
        match res {
            Some(ScalarImpl::Utf8(s)) => {
                // should be something like "ac4d"
                assert_eq!(s.len(), 4);
                assert!(s.contains('a'));
                assert!(s.contains('c'));
                assert!(s.contains('d'));
                assert!(s.contains('4'));
                assert!(!s.contains('2'));
            }
            _ => panic!("unexpected output"),
        }

        Ok(())
    }

    #[tokio::test]
    async fn test_string_agg_state_simple_agg_with_order() -> StreamExecutorResult<()> {
        // Assumption of input schema:
        // (a: varchar, _delim: varchar, b: int32, c: int32, _row_id: int64)
        // where `a` is the column to aggregate

        let input_pk_indices = vec![4];
        let agg_call = AggCall {
            kind: AggKind::StringAgg,
            args: AggArgs::Binary([DataType::Varchar, DataType::Varchar], [0, 1]),
            return_type: DataType::Varchar,
            order_pairs: vec![
                OrderPair::new(2, OrderType::Ascending),  // b ASC
                OrderPair::new(0, OrderType::Descending), // a DESC
            ],
            append_only: false,
            filter: None,
        };

        let table_id = TableId::new(6666);
        let columns = vec![
            ColumnDesc::unnamed(ColumnId::new(0), DataType::Int32), // b
            ColumnDesc::unnamed(ColumnId::new(1), DataType::Varchar), // a
            ColumnDesc::unnamed(ColumnId::new(2), DataType::Int64), // _row_id
            ColumnDesc::unnamed(ColumnId::new(3), DataType::Varchar), // _delim
        ];
        let state_table_col_mapping = Arc::new(StateTableColumnMapping::new(vec![2, 0, 4, 1]));
        let mut state_table = StateTable::new_without_distribution(
            MemoryStateStore::new(),
            table_id,
            columns,
            vec![
                OrderType::Ascending,  // b ASC
                OrderType::Descending, // a DESC
                OrderType::Ascending,  // _row_id ASC
            ],
            vec![0, 1, 2], // [b, a, _row_id]
        );

        let mut agg_state = ManagedStringAggState::new(
            agg_call,
            None,
            input_pk_indices,
            state_table_col_mapping,
            0,
        );

        let mut epoch = 0;

        {
            let chunk = StreamChunk::from_pretty(
                " T T i i I
                + a , 1 8 123
                + b / 5 2 128
                - b / 5 2 128
                + c _ 1 3 130",
            );
            let (ops, columns, visibility) = chunk.into_inner();
            let column_refs: Vec<_> = columns.iter().map(|col| col.array_ref()).collect();
            agg_state
                .apply_chunk(
                    &ops,
                    visibility.as_ref(),
                    &column_refs,
                    epoch,
                    &mut state_table,
                )
                .await?;

            agg_state.flush(&mut state_table)?;
            state_table.commit(epoch).await.unwrap();
            epoch += 1;

            let res = agg_state.get_output(epoch, &state_table).await?;
            match res {
                Some(ScalarImpl::Utf8(s)) => {
                    assert_eq!(s, "c,a".to_string());
                }
                _ => panic!("unexpected output"),
            }
        }

        {
            let chunk = StreamChunk::from_pretty(
                " T T i i I
                + d - 0 8 134
                + e + 2 2 137",
            );
            let (ops, columns, visibility) = chunk.into_inner();
            let column_refs: Vec<_> = columns.iter().map(|col| col.array_ref()).collect();
            agg_state
                .apply_chunk(
                    &ops,
                    visibility.as_ref(),
                    &column_refs,
                    epoch,
                    &mut state_table,
                )
                .await?;

            agg_state.flush(&mut state_table)?;
            state_table.commit(epoch).await.unwrap();
            epoch += 1;

            let res = agg_state.get_output(epoch, &state_table).await?;
            match res {
                Some(ScalarImpl::Utf8(s)) => {
                    assert_eq!(s, "d_c,a+e".to_string());
                }
                _ => panic!("unexpected output"),
            }
        }

        Ok(())
    }

    #[tokio::test]
    async fn test_string_agg_state_grouped_agg_with_order() -> StreamExecutorResult<()> {
        // Assumption of input schema:
        // (a: varchar, _delim: varchar, b: int32, c: int32, _row_id: int64)
        // where `a` is the column to aggregate

        let input_pk_indices = vec![4];
        let agg_call = AggCall {
            kind: AggKind::StringAgg,
            args: AggArgs::Binary([DataType::Varchar, DataType::Varchar], [0, 1]),
            return_type: DataType::Varchar,
            order_pairs: vec![
                OrderPair::new(2, OrderType::Ascending), // b ASC
            ],
            append_only: false,
            filter: None,
        };

        let table_id = TableId::new(6666);
        let columns = vec![
            ColumnDesc::unnamed(ColumnId::new(0), DataType::Int32), // group by c
            ColumnDesc::unnamed(ColumnId::new(1), DataType::Int32), // order by b
            ColumnDesc::unnamed(ColumnId::new(2), DataType::Int64), // _row_id
            ColumnDesc::unnamed(ColumnId::new(3), DataType::Varchar), // a
            ColumnDesc::unnamed(ColumnId::new(4), DataType::Varchar), // _delim
        ];
        let state_table_col_mapping = Arc::new(StateTableColumnMapping::new(vec![3, 2, 4, 0, 1]));
        let mut state_table = StateTable::new_without_distribution(
            MemoryStateStore::new(),
            table_id,
            columns,
            vec![
                OrderType::Ascending, // c ASC
                OrderType::Ascending, // b ASC
                OrderType::Ascending, // _row_id ASC
            ],
            vec![0, 1, 2], // [c, b, _row_id]
        );

        let mut agg_state = ManagedStringAggState::new(
            agg_call,
            Some(&Row::new(vec![Some(8.into())])),
            input_pk_indices,
            state_table_col_mapping,
            0,
        );

        let mut epoch = 0;

        {
            let chunk = StreamChunk::from_pretty(
                " T T i i I
                + a _ 1 8 123
                + b _ 5 8 128
                + c _ 1 3 130 D // hide this row",
            );
            let (ops, columns, visibility) = chunk.into_inner();
            let column_refs: Vec<_> = columns.iter().map(|col| col.array_ref()).collect();
            agg_state
                .apply_chunk(
                    &ops,
                    visibility.as_ref(),
                    &column_refs,
                    epoch,
                    &mut state_table,
                )
                .await?;

            agg_state.flush(&mut state_table)?;
            state_table.commit(epoch).await.unwrap();
            epoch += 1;

            let res = agg_state.get_output(epoch, &state_table).await?;
            match res {
                Some(ScalarImpl::Utf8(s)) => {
                    assert_eq!(s, "a_b".to_string());
                }
                _ => panic!("unexpected output"),
            }
        }

        {
            let chunk = StreamChunk::from_pretty(
                " T T i i I
                + d , 0 2 134 D // hide this row
                + e , 2 8 137",
            );
            let (ops, columns, visibility) = chunk.into_inner();
            let column_refs: Vec<_> = columns.iter().map(|col| col.array_ref()).collect();
            agg_state
                .apply_chunk(
                    &ops,
                    visibility.as_ref(),
                    &column_refs,
                    epoch,
                    &mut state_table,
                )
                .await?;

            agg_state.flush(&mut state_table)?;
            state_table.commit(epoch).await.unwrap();
            epoch += 1;

            let res = agg_state.get_output(epoch, &state_table).await?;
            match res {
                Some(ScalarImpl::Utf8(s)) => {
                    assert_eq!(s, "a,e_b".to_string());
                }
                _ => panic!("unexpected output"),
            }
        }

        Ok(())
    }
}<|MERGE_RESOLUTION|>--- conflicted
+++ resolved
@@ -252,13 +252,9 @@
 
 #[cfg(test)]
 mod tests {
-<<<<<<< HEAD
+    use std::sync::Arc;
+
     use risingwave_common::array::{StreamChunk, StreamChunkTestExt};
-=======
-    use std::sync::Arc;
-
-    use risingwave_common::array::{Row, StreamChunk, StreamChunkTestExt};
->>>>>>> a44af4ea
     use risingwave_common::catalog::{ColumnDesc, ColumnId, TableId};
     use risingwave_common::row::Row;
     use risingwave_common::types::{DataType, ScalarImpl};
