// Copyright 2022 Singularity Data
//
// Licensed under the Apache License, Version 2.0 (the "License");
// you may not use this file except in compliance with the License.
// You may obtain a copy of the License at
//
// http://www.apache.org/licenses/LICENSE-2.0
//
// Unless required by applicable law or agreed to in writing, software
// distributed under the License is distributed on an "AS IS" BASIS,
// WITHOUT WARRANTIES OR CONDITIONS OF ANY KIND, either express or implied.
// See the License for the specific language governing permissions and
// limitations under the License.

use std::collections::HashMap;
use std::rc::Rc;

use fixedbitset::FixedBitSet;
use itertools::Itertools;
use pgwire::pg_response::{PgResponse, StatementType};
use risingwave_common::catalog::ColumnDesc;
use risingwave_common::error::{ErrorCode, Result};
use risingwave_pb::catalog::{
    ColumnIndex as ProstColumnIndex, Source as ProstSource, StreamSourceInfo, Table as ProstTable,
};
use risingwave_pb::plan_common::ColumnCatalog as ProstColumnCatalog;
use risingwave_sqlparser::ast::{
    ColumnDef, ColumnOption, DataType as AstDataType, ObjectName, TableConstraint,
};

use super::RwPgResponse;
use crate::binder::{bind_data_type, bind_struct_field};
use crate::catalog::column_catalog::ColumnCatalog;
use crate::catalog::table_catalog::TableType;
use crate::catalog::{check_valid_column_name, ColumnId};
use crate::handler::HandlerArgs;
use crate::optimizer::plan_node::LogicalSource;
use crate::optimizer::property::{Order, RequiredDist};
use crate::optimizer::{OptimizerContext, OptimizerContextRef, PlanRef, PlanRoot};
use crate::session::SessionImpl;
use crate::stream_fragmenter::build_graph;
use crate::Binder;

/// Binds the column schemas declared in CREATE statement into `ColumnDesc`.
/// If a column is marked as `primary key`, its `ColumnId` is also returned.
/// This primary key is not combined with table constraints yet.
pub fn bind_sql_columns(columns: Vec<ColumnDef>) -> Result<(Vec<ColumnDesc>, Option<ColumnId>)> {
    // In `ColumnDef`, pk can contain only one column. So we use `Option` rather than `Vec`.
    let mut pk_column_id = None;

    let column_descs = {
        let mut column_descs = Vec::with_capacity(columns.len());
        for (i, column) in columns.into_iter().enumerate() {
            let column_id = ColumnId::new(i as i32);
            // Destruct to make sure all fields are properly handled rather than ignored.
            // Do NOT use `..` to ignore fields you do not want to deal with.
            // Reject them with a clear NotImplemented error.
            let ColumnDef {
                name,
                data_type,
                collation,
                options,
            } = column;
            if let Some(collation) = collation {
                return Err(ErrorCode::NotImplemented(
                    format!("collation \"{}\"", collation),
                    None.into(),
                )
                .into());
            }
            for option_def in options {
                match option_def.option {
                    ColumnOption::Unique { is_primary: true } => {
                        if pk_column_id.is_some() {
                            return Err(ErrorCode::BindError(
                                "multiple primary keys are not allowed".into(),
                            )
                            .into());
                        }
                        pk_column_id = Some(column_id);
                    }
                    _ => {
                        return Err(ErrorCode::NotImplemented(
                            format!("column constraints \"{}\"", option_def),
                            None.into(),
                        )
                        .into())
                    }
                }
            }
            check_valid_column_name(&name.real_value())?;
            let field_descs = if let AstDataType::Struct(fields) = &data_type {
                fields
                    .iter()
                    .map(bind_struct_field)
                    .collect::<Result<Vec<_>>>()?
            } else {
                vec![]
            };
            column_descs.push(ColumnDesc {
                data_type: bind_data_type(&data_type)?,
                column_id,
                name: name.real_value(),
                field_descs,
                type_name: "".to_string(),
            });
        }
        column_descs
    };

    Ok((column_descs, pk_column_id))
}

/// Binds table constraints given the binding results from column definitions.
/// It returns the columns together with `pk_column_ids`, and an optional row id column index if
/// added.
pub fn bind_sql_table_constraints(
    column_descs: Vec<ColumnDesc>,
    pk_column_id_from_columns: Option<ColumnId>,
    constraints: Vec<TableConstraint>,
) -> Result<(Vec<ProstColumnCatalog>, Vec<ColumnId>, Option<usize>)> {
    let mut pk_column_names = vec![];
    for constraint in constraints {
        match constraint {
            TableConstraint::Unique {
                name: _,
                columns,
                is_primary: true,
            } => {
                if !pk_column_names.is_empty() {
                    return Err(ErrorCode::BindError(
                        "multiple primary keys are not allowed".into(),
                    )
                    .into());
                }
                pk_column_names = columns;
            }
            _ => {
                return Err(ErrorCode::NotImplemented(
                    format!("table constraint \"{}\"", constraint),
                    None.into(),
                )
                .into())
            }
        }
    }
    let mut pk_column_ids = match (pk_column_id_from_columns, pk_column_names.is_empty()) {
        (Some(_), false) => {
            return Err(ErrorCode::BindError("multiple primary keys are not allowed".into()).into())
        }
        (None, true) => {
            // We don't have a pk column now, so we need to add row_id column as the pk column
            // later.
            vec![]
        }
        (Some(cid), true) => vec![cid],
        (None, false) => {
            let name_to_id = column_descs
                .iter()
                .map(|c| (c.name.as_str(), c.column_id))
                .collect::<HashMap<_, _>>();
            pk_column_names
                .iter()
                .map(|ident| {
                    let name = ident.real_value();
                    name_to_id.get(name.as_str()).copied().ok_or_else(|| {
                        ErrorCode::BindError(format!(
                            "column \"{name}\" named in key does not exist"
                        ))
                    })
                })
                .try_collect()?
        }
    };

    let mut columns_catalog = column_descs
        .into_iter()
        .map(|c| {
            ColumnCatalog {
                column_desc: c,
                // All columns except `_row_id` should be visible.
                is_hidden: false,
            }
            .to_protobuf()
        })
        .collect_vec();

    // Add `_row_id` column if `pk_column_ids` is empty.
    let row_id_index = pk_column_ids.is_empty().then(|| {
        let row_id_index = columns_catalog.len();
        let row_id_column_id = ColumnId::new(row_id_index as i32);
        columns_catalog.push(ColumnCatalog::row_id_column(row_id_column_id).to_protobuf());
        pk_column_ids.push(row_id_column_id);
        row_id_index
    });
    Ok((columns_catalog, pk_column_ids, row_id_index))
}

pub(crate) fn gen_create_table_plan(
    session: &SessionImpl,
    context: OptimizerContextRef,
    table_name: ObjectName,
    columns: Vec<ColumnDef>,
    constraints: Vec<TableConstraint>,
) -> Result<(PlanRef, Option<ProstSource>, ProstTable)> {
    let (column_descs, pk_column_id_from_columns) = bind_sql_columns(columns)?;
    let (columns, pk_column_ids, row_id_index) =
        bind_sql_table_constraints(column_descs, pk_column_id_from_columns, constraints)?;
    let row_id_index = row_id_index.map(|index| ProstColumnIndex { index: index as _ });
    let pk_column_ids = pk_column_ids.into_iter().map(Into::into).collect();
    let properties = context.with_options().inner().clone();

    let db_name = session.database();
    let (schema_name, name) = Binder::resolve_schema_qualified_name(db_name, table_name)?;
    let (database_id, schema_id) = session.get_database_and_schema_id_for_create(schema_name)?;

    // TODO(Yuanxin): Detect if there is an external source based on `properties` (WITH CONNECTOR)
    // and set `has_external_source` accordingly.
    let has_external_source = false;
    let source = if has_external_source {
        Some(ProstSource {
            id: 0,
            schema_id,
            database_id,
            name: name.clone(),
            row_id_index: row_id_index.clone(),
            columns: columns.clone(),
            pk_column_ids,
            properties,
            info: Some(StreamSourceInfo::default()),
            owner: session.user_id(),
        })
    } else {
        None
    };

    let column_descs = columns
        .iter()
        .map(|column| column.column_desc.clone().unwrap().into())
        .collect_vec();

    let source_node: PlanRef = if let Some(source) = &source {
        LogicalSource::new(Some(Rc::new((source).into())), column_descs, context).into()
    } else {
        LogicalSource::new(None, column_descs, context).into()
    };

    let row_id_index = row_id_index.as_ref().map(|index| index.index as _);
    // row_id_index is Some means that the user has not specified pk, then we will add a hidden
    // column to store pk, and materialize executor do not need to handle pk conflict.
    let handle_pk_conflict = row_id_index.is_none();
    let mut required_cols = FixedBitSet::with_capacity(source_node.schema().len());
    required_cols.toggle_range(..);
    let mut out_names = source_node.schema().names();
    if let Some(row_id_index) = row_id_index {
        required_cols.toggle(row_id_index);
        out_names.remove(row_id_index);
    }

    let mut plan_root = PlanRoot::new(
        source_node,
        RequiredDist::Any,
        Order::any(),
        required_cols,
        out_names,
    );

    let materialize = plan_root.gen_materialize_plan(
        name,
        "".into(),
        None,
        handle_pk_conflict,
        true,
        row_id_index,
        false,
    )?;

    let mut table = materialize.table().to_prost(schema_id, database_id);
    table.owner = session.user_id();

    Ok((materialize.into(), source, table))
}

/// TODO(Yuanxin): Remove this method after unsupporting `CREATE MATERIALIZED SOURCE`.
pub(crate) fn gen_materialize_plan(
    context: OptimizerContextRef,
    source: ProstSource,
    owner: u32,
) -> Result<(PlanRef, ProstTable)> {
    let materialize = {
        // Manually assemble the materialization plan for the table.
        let source_node: PlanRef = LogicalSource::new(
            Some(Rc::new((&source).into())),
            source
                .columns
                .iter()
                .map(|column| column.column_desc.clone().unwrap().into())
                .collect(),
            context,
        )
        .into();
        let row_id_index = source.row_id_index.as_ref().map(|index| index.index as _);
        // row_id_index is Some means that the user has not specified pk, then we will add a hidden
        // column to store pk, and materialize executor do not need to handle pk conflict.
        let handle_pk_conflict = row_id_index.is_none();
        let mut required_cols = FixedBitSet::with_capacity(source_node.schema().len());
        required_cols.toggle_range(..);
        let mut out_names = source_node.schema().names();
        if let Some(row_id_index) = row_id_index {
            required_cols.toggle(row_id_index);
            out_names.remove(row_id_index);
        }

        let mut plan_root = PlanRoot::new(
            source_node,
            RequiredDist::Any,
            Order::any(),
            required_cols,
            out_names,
        );

        plan_root.gen_materialize_plan(
            source.name.clone(),
            "".into(),
            None,
            handle_pk_conflict,
<<<<<<< HEAD
            false,
            None,
            false,
=======
            false, // TODO(Yuanxin): true
            None,  // TODO(Yuanxin): row_id_index
            TableType::Table,
>>>>>>> 5ea008d7
        )?
    };
    let mut table = materialize
        .table()
        .to_prost(source.schema_id, source.database_id);
    table.owner = owner;
    Ok((materialize.into(), table))
}

pub async fn handle_create_table(
    handler_args: HandlerArgs,
    table_name: ObjectName,
    columns: Vec<ColumnDef>,
    constraints: Vec<TableConstraint>,
    if_not_exists: bool,
) -> Result<RwPgResponse> {
    let session = handler_args.session.clone();

    if let Err(e) = session.check_relation_name_duplicated(table_name.clone()) {
        if if_not_exists {
            return Ok(PgResponse::empty_result_with_notice(
                StatementType::CREATE_TABLE,
                format!("relation \"{}\" already exists, skipping", table_name),
            ));
        } else {
            return Err(e);
        }
    }

    let (graph, source, table) = {
        let context = OptimizerContext::new_with_handler_args(handler_args);
        let (plan, source, table) = gen_create_table_plan(
            &session,
            context.into(),
            table_name.clone(),
            columns,
            constraints,
        )?;
        let graph = build_graph(plan);

        (graph, source, table)
    };

    tracing::trace!(
        "name={}, graph=\n{}",
        table_name,
        serde_json::to_string_pretty(&graph).unwrap()
    );

    let catalog_writer = session.env().catalog_writer();

    catalog_writer.create_table(source, table, graph).await?;

    Ok(PgResponse::empty_result(StatementType::CREATE_TABLE))
}

#[cfg(test)]
mod tests {
    use std::collections::HashMap;

    use risingwave_common::catalog::{DEFAULT_DATABASE_NAME, DEFAULT_SCHEMA_NAME};
    use risingwave_common::types::DataType;

    use super::*;
    use crate::catalog::root_catalog::SchemaPath;
    use crate::catalog::row_id_column_name;
    use crate::test_utils::LocalFrontend;

    #[tokio::test]
    async fn test_create_table_handler() {
        let sql = "create table t (v1 smallint, v2 struct<v3 bigint, v4 float, v5 double>) with (appendonly = true);";
        let frontend = LocalFrontend::new(Default::default()).await;
        frontend.run_sql(sql).await.unwrap();

        let session = frontend.session_ref();
        let catalog_reader = session.env().catalog_reader().read_guard();
        let schema_path = SchemaPath::Name(DEFAULT_SCHEMA_NAME);

        // Check source exists.
        let (source, schema_name) = catalog_reader
            .get_source_by_name(DEFAULT_DATABASE_NAME, schema_path, "t")
            .unwrap();
        assert_eq!(source.name, "t");
        assert!(source.append_only);

        // Check table exists.
        let (table, _) = catalog_reader
            .get_table_by_name(DEFAULT_DATABASE_NAME, SchemaPath::Name(schema_name), "t")
            .unwrap();
        assert_eq!(table.name(), "t");

        let columns = table
            .columns
            .iter()
            .map(|col| (col.name(), col.data_type().clone()))
            .collect::<HashMap<&str, DataType>>();

        let row_id_col_name = row_id_column_name();
        let expected_columns = maplit::hashmap! {
            row_id_col_name.as_str() => DataType::Int64,
            "v1" => DataType::Int16,
            "v2" => DataType::new_struct(
                vec![DataType::Int64,DataType::Float64,DataType::Float64],
                vec!["v3".to_string(), "v4".to_string(), "v5".to_string()],
            ),
        };

        assert_eq!(columns, expected_columns);
    }

    #[test]
    fn test_bind_primary_key() {
        for (sql, expected) in [
            ("create table t (v1 int, v2 int)", Ok(&[2] as &[_])),
            ("create table t (v1 int primary key, v2 int)", Ok(&[0])),
            ("create table t (v1 int, v2 int primary key)", Ok(&[1])),
            (
                "create table t (v1 int primary key, v2 int primary key)",
                Err("multiple primary keys are not allowed"),
            ),
            (
                "create table t (v1 int primary key primary key, v2 int)",
                Err("multiple primary keys are not allowed"),
            ),
            (
                "create table t (v1 int, v2 int, primary key (v1))",
                Ok(&[0]),
            ),
            (
                "create table t (v1 int, primary key (v2), v2 int)",
                Ok(&[1]),
            ),
            (
                "create table t (primary key (v2, v1), v1 int, v2 int)",
                Ok(&[1, 0]),
            ),
            (
                "create table t (v1 int, primary key (v1), v2 int, primary key (v1))",
                Err("multiple primary keys are not allowed"),
            ),
            (
                "create table t (v1 int primary key, primary key (v1), v2 int)",
                Err("multiple primary keys are not allowed"),
            ),
            (
                "create table t (v1 int, primary key (V3), v2 int)",
                Err("column \"v3\" named in key does not exist"),
            ),
        ] {
            let mut ast = risingwave_sqlparser::parser::Parser::parse_sql(sql).unwrap();
            let risingwave_sqlparser::ast::Statement::CreateTable {
                    columns,
                    constraints,
                    ..
                } = ast.remove(0) else { panic!("test case should be create table") };
            let actual: Result<_> = (|| {
                let (column_descs, pk_column_id_from_columns) = bind_sql_columns(columns)?;
                let (_, pk_column_ids, _) = bind_sql_table_constraints(
                    column_descs,
                    pk_column_id_from_columns,
                    constraints,
                )?;
                Ok(pk_column_ids)
            })();
            match (expected, actual) {
                (Ok(expected), Ok(actual)) => assert_eq!(
                    expected.iter().copied().map(ColumnId::new).collect_vec(),
                    actual,
                    "sql: {sql}"
                ),
                (Ok(_), Err(actual)) => panic!("sql: {sql}\nunexpected error: {actual:?}"),
                (Err(_), Ok(actual)) => panic!("sql: {sql}\nexpects error but got: {actual:?}"),
                (Err(expected), Err(actual)) => assert!(
                    actual.to_string().contains(expected),
                    "sql: {sql}\nexpected: {expected:?}\nactual: {actual:?}"
                ),
            }
        }
    }
}<|MERGE_RESOLUTION|>--- conflicted
+++ resolved
@@ -272,7 +272,7 @@
         handle_pk_conflict,
         true,
         row_id_index,
-        false,
+        TableType::Table,
     )?;
 
     let mut table = materialize.table().to_prost(schema_id, database_id);
@@ -324,15 +324,9 @@
             "".into(),
             None,
             handle_pk_conflict,
-<<<<<<< HEAD
             false,
             None,
-            false,
-=======
-            false, // TODO(Yuanxin): true
-            None,  // TODO(Yuanxin): row_id_index
             TableType::Table,
->>>>>>> 5ea008d7
         )?
     };
     let mut table = materialize
