--- conflicted
+++ resolved
@@ -24,12 +24,7 @@
 use crate::catalog::root_catalog::SchemaPath;
 use crate::catalog::table_catalog::TableType;
 use crate::catalog::CatalogError;
-<<<<<<< HEAD
-use crate::session::OptimizerContext;
-=======
-use crate::handler::drop_table::check_source;
 use crate::handler::HandlerArgs;
->>>>>>> 5ea008d7
 
 pub async fn handle_drop_mv(
     handler_args: HandlerArgs,
@@ -80,17 +75,10 @@
             return Err(PermissionDenied("Do not have the privilege".to_string()).into());
         }
 
-<<<<<<< HEAD
-        // If associated source is `Some`, then it is actually a materialized source / table.
-        match table.kind() {
-            TableKind::Table => {
-=======
         // If associated source is `Some`, then it is actually a materialized source / table v2.
         match table.table_type() {
             TableType::MaterializedView => {}
             TableType::Table => {
-                check_source(&reader, db_name, schema_name, &table_name)?;
->>>>>>> 5ea008d7
                 return Err(RwError::from(ErrorCode::InvalidInputSyntax(
                     "Use `DROP TABLE` to drop a table.".to_owned(),
                 )));
