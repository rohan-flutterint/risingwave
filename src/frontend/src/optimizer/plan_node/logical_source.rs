--- conflicted
+++ resolved
@@ -131,8 +131,7 @@
 }
 
 impl ToStream for LogicalSource {
-<<<<<<< HEAD
-    fn to_stream(&self) -> Result<PlanRef> {
+    fn to_stream(&self, _ctx: &mut ToStreamContext) -> Result<PlanRef> {
         let mut plan: PlanRef = StreamSource::new(self.clone()).into();
         if self.core.enable_dml {
             plan = StreamDml::new(plan, self.core.column_descs.clone()).into();
@@ -141,10 +140,6 @@
             plan = StreamRowIdGen::new(plan, row_id_index).into();
         }
         Ok(plan)
-=======
-    fn to_stream(&self, _ctx: &mut ToStreamContext) -> Result<PlanRef> {
-        Ok(StreamSource::new(self.clone()).into())
->>>>>>> 2f72d49a
     }
 
     fn logical_rewrite_for_stream(
