--- conflicted
+++ resolved
@@ -68,12 +68,8 @@
         is_index: bool,
         definition: String,
         handle_pk_conflict: bool,
-<<<<<<< HEAD
-        is_user_mview: bool,
-=======
         row_id_index: Option<usize>,
         table_type: TableType,
->>>>>>> 5ea008d7
     ) -> Result<Self> {
         let required_dist = match input.distribution() {
             Distribution::Single => RequiredDist::single(),
@@ -165,13 +161,8 @@
             columns,
             pk: pk_list,
             stream_key: pk_indices.clone(),
-<<<<<<< HEAD
-            distribution_key: base.dist.dist_column_indices().to_vec(),
-            is_index,
-=======
             distribution_key,
             table_type,
->>>>>>> 5ea008d7
             append_only: input.append_only(),
             owner: risingwave_common::catalog::DEFAULT_SUPER_USER_ID,
             properties,
@@ -182,7 +173,6 @@
             value_indices,
             definition,
             handle_pk_conflict,
-            is_mview: is_user_mview,
         };
 
         Ok(Self { base, input, table })
