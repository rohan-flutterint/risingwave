// Copyright 2022 Singularity Data
//
// Licensed under the Apache License, Version 2.0 (the "License");
// you may not use this file except in compliance with the License.
// You may obtain a copy of the License at
//
// http://www.apache.org/licenses/LICENSE-2.0
//
// Unless required by applicable law or agreed to in writing, software
// distributed under the License is distributed on an "AS IS" BASIS,
// WITHOUT WARRANTIES OR CONDITIONS OF ANY KIND, either express or implied.
// See the License for the specific language governing permissions and
// limitations under the License.

use std::collections::{HashMap, HashSet};

use itertools::Itertools;
use risingwave_common::catalog::{TableDesc, TableId};
use risingwave_common::constants::hummock::TABLE_OPTION_DUMMY_RETENTION_SECOND;
use risingwave_pb::catalog::table::{OptionalAssociatedSourceId, TableType as ProstTableType};
use risingwave_pb::catalog::{ColumnIndex as ProstColumnIndex, Table as ProstTable};

use super::column_catalog::ColumnCatalog;
use super::{DatabaseId, FragmentId, SchemaId};
use crate::optimizer::property::FieldOrder;
use crate::WithOptions;

/// Includes full information about a table.
///
/// Currently, it can be either:
/// - a table or a source
/// - a materialized view
/// - an index
///
/// Use `self.kind()` to determine the type of the table.
///
/// # Column ID & Column Index
///
/// [`ColumnId`](risingwave_common::catalog::ColumnId) (with type `i32`) is the unique identifier of
/// a column in a table. It is used to access storage.
///
/// Column index, or idx, (with type `usize`) is the relative position inside the `Vec` of columns.
///
/// A tip to avoid making mistakes is never do casting - i32 as usize or vice versa.
///
/// # Keys
///
/// All the keys are represented as column indices.
///
/// - **Primary Key** (pk): unique identifier of a row.
///
/// - **Order Key**: the primary key for storage, used to sort and access data.
///
///   For an MV, the columns in `ORDER BY` clause will be put at the beginning of the order key. And
/// the remaining columns in pk will follow behind.
///
///   If there's no `ORDER BY` clause, the order key will be the same as pk.
///
/// - **Distribution Key**: the columns used to partition the data. It must be a subset of the order
///   key.
#[derive(Clone, Debug, Default, PartialEq)]
pub struct TableCatalog {
    pub id: TableId,

    pub associated_source_id: Option<TableId>, // TODO: use SourceId

    pub name: String,

    /// All columns in this table
    pub columns: Vec<ColumnCatalog>,

    /// Key used as materialize's storage key prefix, including MV order columns and stream_key.
    pub pk: Vec<FieldOrder>,

    /// pk_indices of the corresponding materialize operator's output.
    pub stream_key: Vec<usize>,

    /// Type of the table. Sink will
    pub table_type: TableType,

    /// Whether this table is created via `CREATE MATERIALZIED VIEW`.
    pub is_mview: bool,

    /// Distribution key column indices.
    pub distribution_key: Vec<usize>,

    /// The append-only attribute is derived from `StreamMaterialize` and `StreamTableScan` relies
    /// on this to derive an append-only stream plan
    pub append_only: bool,

    /// Owner of the table.
    pub owner: u32,

    /// Properties of the table. For example, `appendonly` or `retention_seconds`.
    pub properties: WithOptions,

    /// The fragment id of the `Materialize` operator for this table.
    pub fragment_id: FragmentId,

    /// An optional column index which is the vnode of each row computed by the table's consistent
    /// hash distribution
    pub vnode_col_index: Option<usize>,

    /// An optional column index of row id. If the primary key is specified by users, this will be
    /// `None`.
    pub row_id_index: Option<usize>,

    /// The column indices which are stored in the state store's value with row-encoding. Currently
    /// is not supported yet and expected to be `[0..columns.len()]`
    pub value_indices: Vec<usize>,

    /// Definition of the materialized view.
    pub definition: String,

    pub handle_pk_conflict: bool,
}

<<<<<<< HEAD
pub enum TableKind {
    Table,
=======
#[derive(Copy, Clone, Debug, PartialEq)]
pub enum TableType {
    /// Tables created by `CREATE TABLE`.
    Table,
    /// Tables created by `CREATE MATERIALIZED VIEW`.
    MaterializedView,
    /// Tables serving as index for `TableType::Table` or `TableType::MaterializedView`.
>>>>>>> 5ea008d7
    Index,
    /// Internal tables for executors.
    Internal,
}

impl Default for TableType {
    fn default() -> Self {
        Self::Table
    }
}

impl TableType {
    fn from_prost(prost: ProstTableType) -> Self {
        match prost {
            ProstTableType::Table => Self::Table,
            ProstTableType::MaterializedView => Self::MaterializedView,
            ProstTableType::Index => Self::Index,
            ProstTableType::Internal => Self::Internal,
            ProstTableType::Unspecified => unreachable!(),
        }
    }

    fn to_prost(self) -> ProstTableType {
        match self {
            Self::Table => ProstTableType::Table,
            Self::MaterializedView => ProstTableType::MaterializedView,
            Self::Index => ProstTableType::Index,
            Self::Internal => ProstTableType::Internal,
        }
    }
}

impl TableCatalog {
    /// Get a reference to the table catalog's table id.
    pub fn id(&self) -> TableId {
        self.id
    }

    pub fn with_id(mut self, id: TableId) -> Self {
        self.id = id;
        self
    }

    pub fn handle_pk_conflict(&self) -> bool {
        self.handle_pk_conflict
    }

<<<<<<< HEAD
    pub fn kind(&self) -> TableKind {
        if self.is_index {
            TableKind::Index
        } else if self.is_mview {
            TableKind::MView
        } else {
            TableKind::Table
        }
=======
    pub fn table_type(&self) -> TableType {
        self.table_type
    }

    pub fn is_table(&self) -> bool {
        self.table_type == TableType::Table
    }

    pub fn is_mview(&self) -> bool {
        self.table_type == TableType::MaterializedView
    }

    pub fn is_index(&self) -> bool {
        self.table_type == TableType::Index
>>>>>>> 5ea008d7
    }

    /// Get the table catalog's associated source id.
    #[must_use]
    pub fn associated_source_id(&self) -> Option<TableId> {
        self.associated_source_id
    }

    /// Get a reference to the table catalog's columns.
    pub fn columns(&self) -> &[ColumnCatalog] {
        &self.columns
    }

    /// Get a reference to the table catalog's pk desc.
    pub fn pk(&self) -> &[FieldOrder] {
        self.pk.as_ref()
    }

    /// Get a [`TableDesc`] of the table.
    pub fn table_desc(&self) -> TableDesc {
        use risingwave_common::catalog::TableOption;

        let table_options = TableOption::build_table_option(&self.properties);

        TableDesc {
            table_id: self.id,
            pk: self.pk.iter().map(FieldOrder::to_order_pair).collect(),
            stream_key: self.stream_key.clone(),
            columns: self.columns.iter().map(|c| c.column_desc.clone()).collect(),
            distribution_key: self.distribution_key.clone(),
<<<<<<< HEAD
            appendonly: self.append_only,
=======
            append_only: self.append_only,
>>>>>>> 5ea008d7
            retention_seconds: table_options
                .retention_seconds
                .unwrap_or(TABLE_OPTION_DUMMY_RETENTION_SECOND),
            value_indices: self.value_indices.clone(),
        }
    }

    /// Get a reference to the table catalog's name.
    pub fn name(&self) -> &str {
        self.name.as_ref()
    }

    pub fn distribution_key(&self) -> &[usize] {
        self.distribution_key.as_ref()
    }

    pub fn to_internal_table_prost(&self) -> ProstTable {
        use risingwave_common::catalog::{DatabaseId, SchemaId};
        self.to_prost(
            SchemaId::placeholder() as u32,
            DatabaseId::placeholder() as u32,
        )
    }

    pub fn to_prost(&self, schema_id: SchemaId, database_id: DatabaseId) -> ProstTable {
        ProstTable {
            id: self.id.table_id,
            schema_id,
            database_id,
            name: self.name.clone(),
            columns: self.columns().iter().map(|c| c.to_protobuf()).collect(),
            pk: self.pk.iter().map(|o| o.to_protobuf()).collect(),
            stream_key: self.stream_key.iter().map(|x| *x as _).collect(),
            dependent_relations: vec![],
            optional_associated_source_id: self
                .associated_source_id
                .map(|source_id| OptionalAssociatedSourceId::AssociatedSourceId(source_id.into())),
            table_type: self.table_type.to_prost() as i32,
            distribution_key: self
                .distribution_key
                .iter()
                .map(|k| *k as i32)
                .collect_vec(),
<<<<<<< HEAD
            appendonly: self.append_only,
=======
            append_only: self.append_only,
>>>>>>> 5ea008d7
            owner: self.owner,
            properties: self.properties.inner().clone(),
            fragment_id: self.fragment_id,
            vnode_col_index: self
                .vnode_col_index
                .map(|i| ProstColumnIndex { index: i as _ }),
            row_id_index: self
                .row_id_index
                .map(|i| ProstColumnIndex { index: i as _ }),
            value_indices: self.value_indices.iter().map(|x| *x as _).collect(),
            definition: self.definition.clone(),
            handle_pk_conflict: self.handle_pk_conflict,
            is_mview: self.is_mview,
        }
    }
}

impl From<ProstTable> for TableCatalog {
    fn from(tb: ProstTable) -> Self {
        let id = tb.id;
        let table_type = tb.get_table_type().unwrap();
        let associated_source_id = tb.optional_associated_source_id.map(|id| match id {
            OptionalAssociatedSourceId::AssociatedSourceId(id) => id,
        });
        let name = tb.name.clone();
        let mut col_names = HashSet::new();
        let mut col_index: HashMap<i32, usize> = HashMap::new();
        let columns: Vec<ColumnCatalog> = tb.columns.into_iter().map(ColumnCatalog::from).collect();
        for (idx, catalog) in columns.clone().into_iter().enumerate() {
            let col_name = catalog.name();
            if !col_names.insert(col_name.to_string()) {
                panic!("duplicated column name {} in table {} ", col_name, tb.name)
            }

            let col_id = catalog.column_desc.column_id.get_id();
            col_index.insert(col_id, idx);
        }

        let pk = tb.pk.iter().map(FieldOrder::from_protobuf).collect();

        Self {
            id: id.into(),
            associated_source_id: associated_source_id.map(Into::into),
            name,
            pk,
            columns,
            table_type: TableType::from_prost(table_type),
            distribution_key: tb
                .distribution_key
                .iter()
                .map(|k| *k as usize)
                .collect_vec(),
            stream_key: tb.stream_key.iter().map(|x| *x as _).collect(),
<<<<<<< HEAD
            append_only: tb.appendonly,
=======
            append_only: tb.append_only,
>>>>>>> 5ea008d7
            owner: tb.owner,
            properties: WithOptions::new(tb.properties),
            fragment_id: tb.fragment_id,
            vnode_col_index: tb.vnode_col_index.map(|x| x.index as usize),
            row_id_index: tb.row_id_index.map(|x| x.index as usize),
            value_indices: tb.value_indices.iter().map(|x| *x as _).collect(),
            definition: tb.definition.clone(),
            handle_pk_conflict: tb.handle_pk_conflict,
            is_mview: tb.is_mview,
        }
    }
}

impl From<&ProstTable> for TableCatalog {
    fn from(tb: &ProstTable) -> Self {
        tb.clone().into()
    }
}

#[cfg(test)]
mod tests {
    use std::collections::HashMap;

    use risingwave_common::catalog::{ColumnDesc, ColumnId, TableId};
    use risingwave_common::constants::hummock::PROPERTIES_RETENTION_SECOND_KEY;
    use risingwave_common::test_prelude::*;
    use risingwave_common::types::*;
    use risingwave_pb::catalog::table::{OptionalAssociatedSourceId, TableType as ProstTableType};
    use risingwave_pb::catalog::Table as ProstTable;
    use risingwave_pb::plan_common::{
        ColumnCatalog as ProstColumnCatalog, ColumnDesc as ProstColumnDesc,
    };

    use crate::catalog::column_catalog::ColumnCatalog;
    use crate::catalog::row_id_column_desc;
    use crate::catalog::table_catalog::{TableCatalog, TableType};
    use crate::optimizer::property::{Direction, FieldOrder};
    use crate::WithOptions;

    #[test]
    fn test_into_table_catalog() {
        let table: TableCatalog = ProstTable {
            id: 0,
            schema_id: 0,
            database_id: 0,
            name: "test".to_string(),
            table_type: ProstTableType::Table as i32,
            columns: vec![
                ProstColumnCatalog {
                    column_desc: Some((&row_id_column_desc(ColumnId::new(0))).into()),
                    is_hidden: true,
                },
                ProstColumnCatalog {
                    column_desc: Some(ProstColumnDesc::new_struct(
                        "country",
                        1,
                        ".test.Country",
                        vec![
                            ProstColumnDesc::new_atomic(
                                DataType::Varchar.to_protobuf(),
                                "address",
                                2,
                            ),
                            ProstColumnDesc::new_atomic(
                                DataType::Varchar.to_protobuf(),
                                "zipcode",
                                3,
                            ),
                        ],
                    )),
                    is_hidden: false,
                },
            ],
            pk: vec![FieldOrder {
                index: 0,
                direct: Direction::Asc,
            }
            .to_protobuf()],
            stream_key: vec![0],
            dependent_relations: vec![],
            distribution_key: vec![],
            optional_associated_source_id: OptionalAssociatedSourceId::AssociatedSourceId(233)
                .into(),
            append_only: false,
            owner: risingwave_common::catalog::DEFAULT_SUPER_USER_ID,
            properties: HashMap::from([(
                String::from(PROPERTIES_RETENTION_SECOND_KEY),
                String::from("300"),
            )]),
            fragment_id: 0,
            value_indices: vec![0],
            definition: "".into(),
            handle_pk_conflict: false,
<<<<<<< HEAD
            is_mview: false,
=======
            vnode_col_index: None,
            row_id_index: None,
>>>>>>> 5ea008d7
        }
        .into();

        assert_eq!(
            table,
            TableCatalog {
                id: TableId::new(0),
                associated_source_id: Some(TableId::new(233)),
                name: "test".to_string(),
                table_type: TableType::Table,
                columns: vec![
                    ColumnCatalog::row_id_column(ColumnId::new(0)),
                    ColumnCatalog {
                        column_desc: ColumnDesc {
                            data_type: DataType::new_struct(
                                vec![DataType::Varchar, DataType::Varchar],
                                vec!["address".to_string(), "zipcode".to_string()]
                            ),
                            column_id: ColumnId::new(1),
                            name: "country".to_string(),
                            field_descs: vec![
                                ColumnDesc {
                                    data_type: DataType::Varchar,
                                    column_id: ColumnId::new(2),
                                    name: "address".to_string(),
                                    field_descs: vec![],
                                    type_name: String::new(),
                                },
                                ColumnDesc {
                                    data_type: DataType::Varchar,
                                    column_id: ColumnId::new(3),
                                    name: "zipcode".to_string(),
                                    field_descs: vec![],
                                    type_name: String::new(),
                                }
                            ],
                            type_name: ".test.Country".to_string()
                        },
                        is_hidden: false
                    }
                ],
                stream_key: vec![0],
                pk: vec![FieldOrder {
                    index: 0,
                    direct: Direction::Asc,
                }],
                distribution_key: vec![],
                append_only: false,
                owner: risingwave_common::catalog::DEFAULT_SUPER_USER_ID,
                properties: WithOptions::new(HashMap::from([(
                    String::from(PROPERTIES_RETENTION_SECOND_KEY),
                    String::from("300")
                )])),
                fragment_id: 0,
                vnode_col_index: None,
                row_id_index: None,
                value_indices: vec![0],
                definition: "".into(),
                handle_pk_conflict: false,
<<<<<<< HEAD
                is_mview: false,
=======
>>>>>>> 5ea008d7
            }
        );
        assert_eq!(table, TableCatalog::from(table.to_prost(0, 0)));
    }
}<|MERGE_RESOLUTION|>--- conflicted
+++ resolved
@@ -78,9 +78,6 @@
     /// Type of the table. Sink will
     pub table_type: TableType,
 
-    /// Whether this table is created via `CREATE MATERIALZIED VIEW`.
-    pub is_mview: bool,
-
     /// Distribution key column indices.
     pub distribution_key: Vec<usize>,
 
@@ -115,10 +112,6 @@
     pub handle_pk_conflict: bool,
 }
 
-<<<<<<< HEAD
-pub enum TableKind {
-    Table,
-=======
 #[derive(Copy, Clone, Debug, PartialEq)]
 pub enum TableType {
     /// Tables created by `CREATE TABLE`.
@@ -126,7 +119,6 @@
     /// Tables created by `CREATE MATERIALIZED VIEW`.
     MaterializedView,
     /// Tables serving as index for `TableType::Table` or `TableType::MaterializedView`.
->>>>>>> 5ea008d7
     Index,
     /// Internal tables for executors.
     Internal,
@@ -174,16 +166,6 @@
         self.handle_pk_conflict
     }
 
-<<<<<<< HEAD
-    pub fn kind(&self) -> TableKind {
-        if self.is_index {
-            TableKind::Index
-        } else if self.is_mview {
-            TableKind::MView
-        } else {
-            TableKind::Table
-        }
-=======
     pub fn table_type(&self) -> TableType {
         self.table_type
     }
@@ -198,7 +180,6 @@
 
     pub fn is_index(&self) -> bool {
         self.table_type == TableType::Index
->>>>>>> 5ea008d7
     }
 
     /// Get the table catalog's associated source id.
@@ -229,11 +210,7 @@
             stream_key: self.stream_key.clone(),
             columns: self.columns.iter().map(|c| c.column_desc.clone()).collect(),
             distribution_key: self.distribution_key.clone(),
-<<<<<<< HEAD
-            appendonly: self.append_only,
-=======
             append_only: self.append_only,
->>>>>>> 5ea008d7
             retention_seconds: table_options
                 .retention_seconds
                 .unwrap_or(TABLE_OPTION_DUMMY_RETENTION_SECOND),
@@ -277,11 +254,7 @@
                 .iter()
                 .map(|k| *k as i32)
                 .collect_vec(),
-<<<<<<< HEAD
-            appendonly: self.append_only,
-=======
             append_only: self.append_only,
->>>>>>> 5ea008d7
             owner: self.owner,
             properties: self.properties.inner().clone(),
             fragment_id: self.fragment_id,
@@ -294,7 +267,6 @@
             value_indices: self.value_indices.iter().map(|x| *x as _).collect(),
             definition: self.definition.clone(),
             handle_pk_conflict: self.handle_pk_conflict,
-            is_mview: self.is_mview,
         }
     }
 }
@@ -335,11 +307,7 @@
                 .map(|k| *k as usize)
                 .collect_vec(),
             stream_key: tb.stream_key.iter().map(|x| *x as _).collect(),
-<<<<<<< HEAD
-            append_only: tb.appendonly,
-=======
             append_only: tb.append_only,
->>>>>>> 5ea008d7
             owner: tb.owner,
             properties: WithOptions::new(tb.properties),
             fragment_id: tb.fragment_id,
@@ -348,7 +316,6 @@
             value_indices: tb.value_indices.iter().map(|x| *x as _).collect(),
             definition: tb.definition.clone(),
             handle_pk_conflict: tb.handle_pk_conflict,
-            is_mview: tb.is_mview,
         }
     }
 }
@@ -433,12 +400,8 @@
             value_indices: vec![0],
             definition: "".into(),
             handle_pk_conflict: false,
-<<<<<<< HEAD
-            is_mview: false,
-=======
             vnode_col_index: None,
             row_id_index: None,
->>>>>>> 5ea008d7
         }
         .into();
 
@@ -498,10 +461,6 @@
                 value_indices: vec![0],
                 definition: "".into(),
                 handle_pk_conflict: false,
-<<<<<<< HEAD
-                is_mview: false,
-=======
->>>>>>> 5ea008d7
             }
         );
         assert_eq!(table, TableCatalog::from(table.to_prost(0, 0)));
