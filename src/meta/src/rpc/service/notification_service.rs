// Copyright 2022 Singularity Data
//
// Licensed under the Apache License, Version 2.0 (the "License");
// you may not use this file except in compliance with the License.
// You may obtain a copy of the License at
//
// http://www.apache.org/licenses/LICENSE-2.0
//
// Unless required by applicable law or agreed to in writing, software
// distributed under the License is distributed on an "AS IS" BASIS,
// WITHOUT WARRANTIES OR CONDITIONS OF ANY KIND, either express or implied.
// See the License for the specific language governing permissions and
// limitations under the License.

use lazy_static;
use risingwave_common::error::{tonic_err, RwError};
use risingwave_pb::common::worker_node::State::Running;
use risingwave_pb::common::WorkerType;
use risingwave_pb::meta::notification_service_server::NotificationService;
use risingwave_pb::meta::subscribe_response::{Info, Operation};
use risingwave_pb::meta::{MetaSnapshot, SubscribeRequest, SubscribeResponse};
use tokio::sync::mpsc;
use tokio_stream::wrappers::UnboundedReceiverStream;
use tonic::{Request, Response, Status};

use crate::cluster::{ClusterManagerRef, WorkerKey};
use crate::manager::{CatalogManagerRef, MetaSrvEnv, Notification, UserInfoManagerRef};
use crate::storage::MetaStore;

#[derive(Debug, Clone)]
pub enum SubscibeDataType {
    Node,
    Database,
    Schema,
    Source,
    Table,
    User,
}

lazy_static::lazy_static! {
static ref  COMPACTOR_DATA_TYPE: Vec<SubscibeDataType> = vec![SubscibeDataType::Table];

static ref FRONTEND_DATA_TYPE: Vec<SubscibeDataType> = vec![
    SubscibeDataType::Node,
    SubscibeDataType::Database,
    SubscibeDataType::Schema,
    SubscibeDataType::Source,
    SubscibeDataType::Table,
    SubscibeDataType::User,
];
}

pub struct NotificationServiceImpl<S: MetaStore> {
    env: MetaSrvEnv<S>,

    catalog_manager: CatalogManagerRef<S>,
    cluster_manager: ClusterManagerRef<S>,
    user_manager: UserInfoManagerRef<S>,
}

impl<S> NotificationServiceImpl<S>
where
    S: MetaStore,
{
    pub fn new(
        env: MetaSrvEnv<S>,
        catalog_manager: CatalogManagerRef<S>,
        cluster_manager: ClusterManagerRef<S>,
        user_manager: UserInfoManagerRef<S>,
    ) -> Self {
        Self {
            env,
            catalog_manager,
            cluster_manager,
            user_manager,
        }
    }

    async fn build_snapshot_by_type(
        &self,
        worker_type: WorkerType,
    ) -> Result<MetaSnapshot, RwError> {
        let catalog_guard = self.catalog_manager.get_catalog_core_guard().await;
        let (database, schema, table, source) = catalog_guard.get_catalog().await?;

        let cluster_guard = self.cluster_manager.get_cluster_core_guard().await;
        let nodes = cluster_guard.list_worker_node(WorkerType::ComputeNode, Some(Running));

        let user_guard = self.user_manager.get_user_core_guard().await;
        let users = user_guard
            .get_user_info()
            .values()
            .cloned()
            .collect::<Vec<_>>();

        // Send the snapshot on subscription. After that we will send only updates.
        let subscirbe_data_type = match worker_type {
            WorkerType::Frontend => FRONTEND_DATA_TYPE.clone(),
            WorkerType::Compactor => COMPACTOR_DATA_TYPE.clone(),
            _ => unreachable!(),
        };

        // to filter info by subscirbe_data_type
        let mut nodes = Some(nodes);
        let mut database = Some(database);
        let mut schema = Some(schema);
        let mut source = Some(source);
        let mut table = Some(table);
        let mut users = Some(users);

        let mut result = MetaSnapshot::default();
        for data_type in subscirbe_data_type {
            match data_type {
                SubscibeDataType::Node => result.nodes = nodes.take().unwrap(),
                SubscibeDataType::Database => result.database = database.take().unwrap(),
                SubscibeDataType::Schema => result.schema = schema.take().unwrap(),
                SubscibeDataType::Source => result.source = source.take().unwrap(),
                SubscibeDataType::Table => result.table = table.take().unwrap(),
                SubscibeDataType::User => result.users = users.take().unwrap(),
            }
        }

        Ok(result)
    }
}

#[async_trait::async_trait]
impl<S> NotificationService for NotificationServiceImpl<S>
where
    S: MetaStore,
{
    type SubscribeStream = UnboundedReceiverStream<Notification>;

    #[cfg_attr(coverage, no_coverage)]
    async fn subscribe(
        &self,
        request: Request<SubscribeRequest>,
    ) -> Result<Response<Self::SubscribeStream>, Status> {
        let req = request.into_inner();
        let worker_type = req.get_worker_type().map_err(tonic_err)?;
        let host_address = req.get_host().map_err(tonic_err)?.clone();

        let (tx, rx) = mpsc::unbounded_channel();

<<<<<<< HEAD
        match worker_type {
            WorkerType::ComputeNode => {
                self.env
                    .notification_manager()
                    .insert_compute_sender(WorkerKey(host_address), tx)
                    .await
            }
            WorkerType::Frontend => {
                let catalog_guard = self.catalog_manager.get_catalog_core_guard().await;
                let (database, schema, table, source, sink) = catalog_guard.get_catalog().await?;

                let cluster_guard = self.cluster_manager.get_cluster_core_guard().await;
                let nodes = cluster_guard.list_worker_node(WorkerType::ComputeNode, Some(Running));

                let user_guard = self.user_manager.get_user_core_guard().await;
                let users = user_guard
                    .get_user_info()
                    .values()
                    .cloned()
                    .collect::<Vec<_>>();

                // Send the snapshot on subscription. After that we will send only updates.
                let meta_snapshot = MetaSnapshot {
                    nodes,
                    database,
                    schema,
                    source,
                    sink,
                    table,
                    users,
                };
                tx.send(Ok(SubscribeResponse {
                    status: None,
                    operation: Operation::Snapshot as i32,
                    info: Some(Info::Snapshot(meta_snapshot)),
                    version: self.env.notification_manager().current_version().await,
                }))
                .unwrap();
                self.env
                    .notification_manager()
                    .insert_frontend_sender(WorkerKey(host_address), tx)
                    .await
            }
            _ => unreachable!(),
        };
=======
        let meta_snapshot = self.build_snapshot_by_type(worker_type).await?;

        tx.send(Ok(SubscribeResponse {
            status: None,
            operation: Operation::Snapshot as i32,
            info: Some(Info::Snapshot(meta_snapshot)),
            version: self.env.notification_manager().current_version().await,
        }))
        .unwrap();

        self.env
            .notification_manager()
            .insert_sender(worker_type, WorkerKey(host_address), tx)
            .await;
>>>>>>> bed7f74d

        Ok(Response::new(UnboundedReceiverStream::new(rx)))
    }
}<|MERGE_RESOLUTION|>--- conflicted
+++ resolved
@@ -34,6 +34,7 @@
     Schema,
     Source,
     Table,
+    Sink,
     User,
 }
 
@@ -46,6 +47,7 @@
     SubscibeDataType::Schema,
     SubscibeDataType::Source,
     SubscibeDataType::Table,
+    SubscibeDataType::Sink,
     SubscibeDataType::User,
 ];
 }
@@ -81,7 +83,7 @@
         worker_type: WorkerType,
     ) -> Result<MetaSnapshot, RwError> {
         let catalog_guard = self.catalog_manager.get_catalog_core_guard().await;
-        let (database, schema, table, source) = catalog_guard.get_catalog().await?;
+        let (database, schema, table, source, sink) = catalog_guard.get_catalog().await?;
 
         let cluster_guard = self.cluster_manager.get_cluster_core_guard().await;
         let nodes = cluster_guard.list_worker_node(WorkerType::ComputeNode, Some(Running));
@@ -106,6 +108,7 @@
         let mut schema = Some(schema);
         let mut source = Some(source);
         let mut table = Some(table);
+        let mut sink = Some(sink);
         let mut users = Some(users);
 
         let mut result = MetaSnapshot::default();
@@ -116,6 +119,7 @@
                 SubscibeDataType::Schema => result.schema = schema.take().unwrap(),
                 SubscibeDataType::Source => result.source = source.take().unwrap(),
                 SubscibeDataType::Table => result.table = table.take().unwrap(),
+                SubscibeDataType::Sink => result.sink = sink.take().unwrap(),
                 SubscibeDataType::User => result.users = users.take().unwrap(),
             }
         }
@@ -142,53 +146,6 @@
 
         let (tx, rx) = mpsc::unbounded_channel();
 
-<<<<<<< HEAD
-        match worker_type {
-            WorkerType::ComputeNode => {
-                self.env
-                    .notification_manager()
-                    .insert_compute_sender(WorkerKey(host_address), tx)
-                    .await
-            }
-            WorkerType::Frontend => {
-                let catalog_guard = self.catalog_manager.get_catalog_core_guard().await;
-                let (database, schema, table, source, sink) = catalog_guard.get_catalog().await?;
-
-                let cluster_guard = self.cluster_manager.get_cluster_core_guard().await;
-                let nodes = cluster_guard.list_worker_node(WorkerType::ComputeNode, Some(Running));
-
-                let user_guard = self.user_manager.get_user_core_guard().await;
-                let users = user_guard
-                    .get_user_info()
-                    .values()
-                    .cloned()
-                    .collect::<Vec<_>>();
-
-                // Send the snapshot on subscription. After that we will send only updates.
-                let meta_snapshot = MetaSnapshot {
-                    nodes,
-                    database,
-                    schema,
-                    source,
-                    sink,
-                    table,
-                    users,
-                };
-                tx.send(Ok(SubscribeResponse {
-                    status: None,
-                    operation: Operation::Snapshot as i32,
-                    info: Some(Info::Snapshot(meta_snapshot)),
-                    version: self.env.notification_manager().current_version().await,
-                }))
-                .unwrap();
-                self.env
-                    .notification_manager()
-                    .insert_frontend_sender(WorkerKey(host_address), tx)
-                    .await
-            }
-            _ => unreachable!(),
-        };
-=======
         let meta_snapshot = self.build_snapshot_by_type(worker_type).await?;
 
         tx.send(Ok(SubscribeResponse {
@@ -203,7 +160,6 @@
             .notification_manager()
             .insert_sender(worker_type, WorkerKey(host_address), tx)
             .await;
->>>>>>> bed7f74d
 
         Ok(Response::new(UnboundedReceiverStream::new(rx)))
     }
