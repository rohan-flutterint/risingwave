// Copyright 2023 Singularity Data
//
// Licensed under the Apache License, Version 2.0 (the "License");
// you may not use this file except in compliance with the License.
// You may obtain a copy of the License at
//
//     http://www.apache.org/licenses/LICENSE-2.0
//
// Unless required by applicable law or agreed to in writing, software
// distributed under the License is distributed on an "AS IS" BASIS,
// WITHOUT WARRANTIES OR CONDITIONS OF ANY KIND, either express or implied.
// See the License for the specific language governing permissions and
// limitations under the License.

use std::collections::HashSet;

use risingwave_common::catalog::CatalogVersion;
use risingwave_pb::catalog::table::OptionalAssociatedSourceId;
use risingwave_pb::common::worker_node::State;
use risingwave_pb::common::WorkerType;
use risingwave_pb::ddl_service::ddl_service_server::DdlService;
use risingwave_pb::ddl_service::drop_table_request::SourceId as ProstSourceId;
use risingwave_pb::ddl_service::*;
use risingwave_pb::stream_plan::stream_node::NodeBody;
use risingwave_pb::stream_plan::{StreamFragmentGraph, StreamNode};
use tonic::{Request, Response, Status};

use crate::barrier::BarrierManagerRef;
use crate::manager::{
    CatalogManagerRef, ClusterManagerRef, FragmentManagerRef, IdCategory, IdCategoryType,
    MetaSrvEnv, NotificationVersion, SourceId, StreamingJob, TableId,
};
use crate::model::TableFragments;
use crate::storage::MetaStore;
use crate::stream::{
    visit_fragment, ActorGraphBuilder, CreateStreamingJobContext, GlobalStreamManagerRef,
    SourceManagerRef,
};
use crate::{MetaError, MetaResult};

#[derive(Clone)]
pub struct DdlServiceImpl<S: MetaStore> {
    env: MetaSrvEnv<S>,

    catalog_manager: CatalogManagerRef<S>,
    stream_manager: GlobalStreamManagerRef<S>,
    source_manager: SourceManagerRef<S>,
    cluster_manager: ClusterManagerRef<S>,
    fragment_manager: FragmentManagerRef<S>,
    barrier_manager: BarrierManagerRef<S>,
}

impl<S> DdlServiceImpl<S>
where
    S: MetaStore,
{
    #[allow(clippy::too_many_arguments)]
    pub fn new(
        env: MetaSrvEnv<S>,
        catalog_manager: CatalogManagerRef<S>,
        stream_manager: GlobalStreamManagerRef<S>,
        source_manager: SourceManagerRef<S>,
        cluster_manager: ClusterManagerRef<S>,
        fragment_manager: FragmentManagerRef<S>,
        barrier_manager: BarrierManagerRef<S>,
    ) -> Self {
        Self {
            env,
            catalog_manager,
            stream_manager,
            source_manager,
            cluster_manager,
            fragment_manager,
            barrier_manager,
        }
    }
}

#[async_trait::async_trait]
impl<S> DdlService for DdlServiceImpl<S>
where
    S: MetaStore,
{
    async fn create_database(
        &self,
        request: Request<CreateDatabaseRequest>,
    ) -> Result<Response<CreateDatabaseResponse>, Status> {
        let req = request.into_inner();
        let id = self.gen_unique_id::<{ IdCategory::Database }>().await?;
        let mut database = req.get_db()?.clone();
        database.id = id;
        let version = self.catalog_manager.create_database(&database).await?;

        Ok(Response::new(CreateDatabaseResponse {
            status: None,
            database_id: id,
            version,
        }))
    }

    async fn drop_database(
        &self,
        request: Request<DropDatabaseRequest>,
    ) -> Result<Response<DropDatabaseResponse>, Status> {
        self.check_barrier_manager_status().await?;
        let req = request.into_inner();
        let database_id = req.get_database_id();

        // 1. drop all catalogs in this database.
        let (version, streaming_ids, source_ids) =
            self.catalog_manager.drop_database(database_id).await?;
        // 2. Unregister source connector worker.
        self.source_manager.unregister_sources(source_ids).await;
        // 3. drop streaming jobs.
        if !streaming_ids.is_empty() {
            self.stream_manager.drop_streaming_jobs(streaming_ids).await;
        }

        Ok(Response::new(DropDatabaseResponse {
            status: None,
            version,
        }))
    }

    async fn create_schema(
        &self,
        request: Request<CreateSchemaRequest>,
    ) -> Result<Response<CreateSchemaResponse>, Status> {
        let req = request.into_inner();
        let id = self.gen_unique_id::<{ IdCategory::Schema }>().await?;
        let mut schema = req.get_schema()?.clone();
        schema.id = id;
        let version = self.catalog_manager.create_schema(&schema).await?;

        Ok(Response::new(CreateSchemaResponse {
            status: None,
            schema_id: id,
            version,
        }))
    }

    async fn drop_schema(
        &self,
        request: Request<DropSchemaRequest>,
    ) -> Result<Response<DropSchemaResponse>, Status> {
        let req = request.into_inner();
        let schema_id = req.get_schema_id();
        let version = self.catalog_manager.drop_schema(schema_id).await?;
        Ok(Response::new(DropSchemaResponse {
            status: None,
            version,
        }))
    }

    async fn create_source(
        &self,
        request: Request<CreateSourceRequest>,
    ) -> Result<Response<CreateSourceResponse>, Status> {
        let mut source = request.into_inner().get_source()?.clone();

        let id = self.gen_unique_id::<{ IdCategory::Table }>().await?;
        source.id = id;

        self.catalog_manager
            .start_create_source_procedure(&source)
            .await?;

        if let Err(e) = self.source_manager.register_source(&source).await {
            self.catalog_manager
                .cancel_create_source_procedure(&source)
                .await?;
            return Err(e.into());
        }

        let version = self
            .catalog_manager
            .finish_create_source_procedure(&source)
            .await?;
        Ok(Response::new(CreateSourceResponse {
            status: None,
            source_id: id,
            version,
        }))
    }

    async fn drop_source(
        &self,
        request: Request<DropSourceRequest>,
    ) -> Result<Response<DropSourceResponse>, Status> {
        let source_id = request.into_inner().source_id;

        // 1. Drop source in catalog.
        let version = self.catalog_manager.drop_source(source_id).await?;
        // 2. Unregister source connector worker.
        self.source_manager
            .unregister_sources(vec![source_id])
            .await;

        Ok(Response::new(DropSourceResponse {
            status: None,
            version,
        }))
    }

    async fn create_sink(
        &self,
        request: Request<CreateSinkRequest>,
    ) -> Result<Response<CreateSinkResponse>, Status> {
        self.env.idle_manager().record_activity();

        let req = request.into_inner();
        let sink = req.get_sink()?.clone();
        let fragment_graph = req.get_fragment_graph()?.clone();

        let mut stream_job = StreamingJob::Sink(sink);
        let version = self
            .create_stream_job(&mut stream_job, fragment_graph)
            .await?;

        Ok(Response::new(CreateSinkResponse {
            status: None,
            sink_id: stream_job.id(),
            version,
        }))
    }

    async fn drop_sink(
        &self,
        request: Request<DropSinkRequest>,
    ) -> Result<Response<DropSinkResponse>, Status> {
        self.check_barrier_manager_status().await?;
        let sink_id = request.into_inner().sink_id;

        // 1. Drop sink in catalog.
        let version = self.catalog_manager.drop_sink(sink_id).await?;
        // 2. drop streaming job of sink.
        self.stream_manager
            .drop_streaming_jobs(vec![sink_id.into()])
            .await;

        Ok(Response::new(DropSinkResponse {
            status: None,
            version,
        }))
    }

    async fn create_materialized_view(
        &self,
        request: Request<CreateMaterializedViewRequest>,
    ) -> Result<Response<CreateMaterializedViewResponse>, Status> {
        self.env.idle_manager().record_activity();

        let req = request.into_inner();
        let mview = req.get_materialized_view()?.clone();
        let fragment_graph = req.get_fragment_graph()?.clone();

        let mut stream_job = StreamingJob::MaterializedView(mview);
        let version = self
            .create_stream_job(&mut stream_job, fragment_graph)
            .await?;

        Ok(Response::new(CreateMaterializedViewResponse {
            status: None,
            table_id: stream_job.id(),
            version,
        }))
    }

    async fn drop_materialized_view(
        &self,
        request: Request<DropMaterializedViewRequest>,
    ) -> Result<Response<DropMaterializedViewResponse>, Status> {
        self.check_barrier_manager_status().await?;
        self.env.idle_manager().record_activity();

        let request = request.into_inner();
        let table_id = request.table_id;
        let table_fragment = self
            .fragment_manager
            .select_table_fragments_by_table_id(&table_id.into())
            .await?;
        let internal_tables = table_fragment.internal_table_ids();

        // 1. Drop table in catalog. Ref count will be checked.
        let (version, delete_jobs) = self
            .catalog_manager
            .drop_table(table_id, internal_tables)
            .await?;
        // 2. Drop streaming jobs.
        self.stream_manager.drop_streaming_jobs(delete_jobs).await;

        Ok(Response::new(DropMaterializedViewResponse {
            status: None,
            version,
        }))
    }

    async fn create_index(
        &self,
        request: Request<CreateIndexRequest>,
    ) -> Result<Response<CreateIndexResponse>, Status> {
        self.env.idle_manager().record_activity();

        let req = request.into_inner();
        let index = req.get_index()?.clone();
        let index_table = req.get_index_table()?.clone();
        let fragment_graph = req.get_fragment_graph()?.clone();

        let mut stream_job = StreamingJob::Index(index, index_table);
        let version = self
            .create_stream_job(&mut stream_job, fragment_graph)
            .await?;

        Ok(Response::new(CreateIndexResponse {
            status: None,
            index_id: stream_job.id(),
            version,
        }))
    }

    async fn drop_index(
        &self,
        request: Request<DropIndexRequest>,
    ) -> Result<Response<DropIndexResponse>, Status> {
        self.check_barrier_manager_status().await?;
        self.env.idle_manager().record_activity();

        let index_id = request.into_inner().index_id;
        let index_table_id = self.catalog_manager.get_index_table(index_id).await?;

        // 1. Drop index in catalog. Ref count will be checked.
        let version = self
            .catalog_manager
            .drop_index(index_id, index_table_id)
            .await?;
        // 2. drop streaming jobs of the index tables.
        self.stream_manager
            .drop_streaming_jobs(vec![index_table_id.into()])
            .await;

        Ok(Response::new(DropIndexResponse {
            status: None,
            version,
        }))
    }

    async fn create_function(
        &self,
        request: Request<CreateFunctionRequest>,
    ) -> Result<Response<CreateFunctionResponse>, Status> {
        let req = request.into_inner();
        let id = self.gen_unique_id::<{ IdCategory::Function }>().await?;
        let mut function = req.get_function()?.clone();
        function.id = id;
        let version = self.catalog_manager.create_function(&function).await?;

        Ok(Response::new(CreateFunctionResponse {
            status: None,
            function_id: id,
            version,
        }))
    }

    async fn drop_function(
        &self,
        request: Request<DropFunctionRequest>,
    ) -> Result<Response<DropFunctionResponse>, Status> {
        self.check_barrier_manager_status().await?;
        let request = request.into_inner();

        let version = self
            .catalog_manager
            .drop_function(request.function_id)
            .await?;

        Ok(Response::new(DropFunctionResponse {
            status: None,
            version,
        }))
    }

    async fn create_table(
        &self,
        request: Request<CreateTableRequest>,
    ) -> Result<Response<CreateTableResponse>, Status> {
        let request = request.into_inner();
        let mut source = request.source;
        let mut mview = request.materialized_view.unwrap();
        let mut fragment_graph = request.fragment_graph.unwrap();

        // If we're creating a table with connector, we should additionally fill its ID first.
        if let Some(source) = &mut source {
            // Generate source id.
            let source_id = self.gen_unique_id::<{ IdCategory::Table }>().await?; // TODO: Use source category
            source.id = source_id;

            let mut source_count = 0;
            for fragment in fragment_graph.fragments.values_mut() {
                visit_fragment(fragment, |node_body| {
                    if let NodeBody::Source(source_node) = node_body {
                        // TODO: Refactor using source id.
                        source_node.source_inner.as_mut().unwrap().source_id = source_id;
                        source_count += 1;
                    }
                });
            }
            assert_eq!(
                source_count, 1,
                "require exactly 1 external stream source when creating table with a connector"
            );

            // Fill in the correct source id for mview.
            mview.optional_associated_source_id =
                Some(OptionalAssociatedSourceId::AssociatedSourceId(source_id));
        }

        let mut stream_job = StreamingJob::Table(source, mview);
        let version = self
            .create_stream_job(&mut stream_job, fragment_graph)
            .await?;

        Ok(Response::new(CreateTableResponse {
            status: None,
            table_id: stream_job.id(),
            version,
        }))
    }

    async fn drop_table(
        &self,
        request: Request<DropTableRequest>,
    ) -> Result<Response<DropTableResponse>, Status> {
        self.check_barrier_manager_status().await?;
        let request = request.into_inner();
        let source_id = request.source_id;
        let table_id = request.table_id;

        let version = self
            .drop_table_inner(source_id.map(|ProstSourceId::Id(id)| id), table_id)
            .await?;

        Ok(Response::new(DropTableResponse {
            status: None,
            version,
        }))
    }

    async fn create_view(
        &self,
        request: Request<CreateViewRequest>,
    ) -> Result<Response<CreateViewResponse>, Status> {
        let req = request.into_inner();
        let mut view = req.get_view()?.clone();
        let id = self.gen_unique_id::<{ IdCategory::Table }>().await?;
        view.id = id;

        let version = self.catalog_manager.create_view(&view).await?;

        Ok(Response::new(CreateViewResponse {
            status: None,
            view_id: id,
            version,
        }))
    }

    async fn drop_view(
        &self,
        request: Request<DropViewRequest>,
    ) -> Result<Response<DropViewResponse>, Status> {
        let req = request.into_inner();
        let view_id = req.get_view_id();
        let version = self.catalog_manager.drop_view(view_id).await?;
        Ok(Response::new(DropViewResponse {
            status: None,
            version,
        }))
    }

    async fn risectl_list_state_tables(
        &self,
        _request: Request<RisectlListStateTablesRequest>,
    ) -> Result<Response<RisectlListStateTablesResponse>, Status> {
        let tables = self.catalog_manager.list_tables().await;
        Ok(Response::new(RisectlListStateTablesResponse { tables }))
    }

<<<<<<< HEAD
    async fn java_get_table(
        &self,
        request: Request<JavaGetTableRequest>,
    ) -> Result<Response<JavaGetTableResponse>, Status> {
        let req = request.into_inner();
        Ok(Response::new(JavaGetTableResponse {
            table: self.catalog_manager.get_table(req.table_id).await,
        }))
=======
    async fn replace_table_plan(
        &self,
        _request: Request<ReplaceTablePlanRequest>,
    ) -> Result<Response<ReplaceTablePlanResponse>, Status> {
        Err(Status::unimplemented(
            "replace table plan is not implemented yet",
        ))
>>>>>>> 68b01119
    }
}

impl<S> DdlServiceImpl<S>
where
    S: MetaStore,
{
    /// `check_barrier_manager_status` checks the status of the barrier manager, return unavailable
    /// when it's not running.
    async fn check_barrier_manager_status(&self) -> MetaResult<()> {
        if !self.barrier_manager.is_running().await {
            return Err(MetaError::unavailable(
                "The cluster is starting or recovering".into(),
            ));
        }
        Ok(())
    }

    /// `create_stream_job` creates a stream job and returns the version of the catalog.
    async fn create_stream_job(
        &self,
        stream_job: &mut StreamingJob,
        fragment_graph: StreamFragmentGraph,
    ) -> MetaResult<NotificationVersion> {
        self.check_barrier_manager_status().await?;

        let (mut ctx, table_fragments) =
            self.prepare_stream_job(stream_job, fragment_graph).await?;

        let result = try {
            if let Some(source) = stream_job.source() {
                self.source_manager.register_source(source).await?;
            }
            self.stream_manager
                .create_streaming_job(table_fragments, &mut ctx)
                .await?;
        };

        match result {
            Ok(_) => self.finish_stream_job(stream_job, &ctx).await,
            Err(err) => {
                self.cancel_stream_job(stream_job, &ctx).await?;
                Err(err)
            }
        }
    }

    /// `prepare_stream_job` prepares a stream job and returns the context and table fragments.
    async fn prepare_stream_job(
        &self,
        stream_job: &mut StreamingJob,
        fragment_graph: StreamFragmentGraph,
    ) -> MetaResult<(CreateStreamingJobContext, TableFragments)> {
        // 1. assign a new id to the stream job.
        let id = self.gen_unique_id::<{ IdCategory::Table }>().await?;
        stream_job.set_id(id);

        // 2. resolve the dependent relations.
        let dependent_relations = get_dependent_relations(&fragment_graph)?;
        stream_job.set_dependent_relations(dependent_relations);

        // 3. Mark current relation as "creating" and add reference count to dependent relations.
        self.catalog_manager
            .start_create_stream_job_procedure(stream_job)
            .await?;

        // 4. build fragment graph.
        use risingwave_common::catalog::TableId;
        let dependent_table_ids = fragment_graph
            .dependent_table_ids
            .iter()
            .map(|table_id| TableId::new(*table_id))
            .collect();

        let mut ctx = CreateStreamingJobContext {
            schema_id: stream_job.schema_id(),
            database_id: stream_job.database_id(),
            streaming_job_name: stream_job.name(),
            streaming_definition: stream_job.mview_definition(),
            table_properties: stream_job.properties(),
            table_mview_map: self
                .fragment_manager
                .get_build_graph_info(&dependent_table_ids)
                .await?
                .table_mview_actor_ids,
            dependent_table_ids,
            ..Default::default()
        };

        let table_ids_cnt = fragment_graph.table_ids_cnt;
        let default_parallelism = if self.env.opts.minimal_scheduling {
            self.cluster_manager
                .list_worker_node(WorkerType::ComputeNode, Some(State::Running))
                .await
                .len()
        } else {
            self.cluster_manager.get_active_parallel_unit_count().await
        };
        let mut actor_graph_builder = ActorGraphBuilder::new(
            self.env.id_gen_manager_ref(),
            fragment_graph,
            default_parallelism as u32,
            &mut ctx,
        )
        .await?;

        // fill correct table id in fragment graph and fill fragment id in table.
        match stream_job {
            StreamingJob::MaterializedView(table)
            | StreamingJob::Index(_, table)
            | StreamingJob::Table(_, table) => {
                table.fragment_id = actor_graph_builder.fill_database_object_id(
                    table.database_id,
                    table.schema_id,
                    table.id.into(),
                );
            }
            StreamingJob::Sink(sink) => {
                actor_graph_builder.fill_database_object_id(
                    sink.database_id,
                    sink.schema_id,
                    sink.id.into(),
                );
            }
        }

        let graph = actor_graph_builder
            .generate_graph(self.env.id_gen_manager_ref(), &mut ctx)
            .await?;

        assert_eq!(table_ids_cnt, ctx.internal_table_ids().len() as u32);

        // 5. mark creating tables.
        let mut creating_tables = ctx.internal_tables();
        match stream_job {
            StreamingJob::MaterializedView(table)
            | StreamingJob::Index(_, table)
            | StreamingJob::Table(_, table) => creating_tables.push(table.clone()),

            StreamingJob::Sink(_) => {
                // No need to mark it as creating. Do nothing.
            }
        }

        self.catalog_manager
            .mark_creating_tables(&creating_tables)
            .await;

        Ok((ctx, TableFragments::new(id.into(), graph)))
    }

    /// `cancel_stream_job` cancels a stream job and clean some states.
    async fn cancel_stream_job(
        &self,
        stream_job: &StreamingJob,
        ctx: &CreateStreamingJobContext,
    ) -> MetaResult<()> {
        let mut creating_internal_table_ids = ctx.internal_table_ids();
        // 1. cancel create procedure.
        match stream_job {
            StreamingJob::MaterializedView(table) => {
                creating_internal_table_ids.push(table.id);
                self.catalog_manager
                    .cancel_create_table_procedure(table)
                    .await?;
            }
            StreamingJob::Sink(sink) => {
                self.catalog_manager
                    .cancel_create_sink_procedure(sink)
                    .await?;
            }
            StreamingJob::Table(source, table) => {
                creating_internal_table_ids.push(table.id);
                if let Some(source) = source {
                    self.catalog_manager
                        .cancel_create_table_procedure_with_source(source, table)
                        .await?;
                } else {
                    self.catalog_manager
                        .cancel_create_table_procedure(table)
                        .await?;
                }
            }
            StreamingJob::Index(index, table) => {
                creating_internal_table_ids.push(table.id);
                self.catalog_manager
                    .cancel_create_index_procedure(index, table)
                    .await?;
            }
        }
        // 2. unmark creating tables.
        self.catalog_manager
            .unmark_creating_tables(&creating_internal_table_ids, true)
            .await;

        Ok(())
    }

    /// `finish_stream_job` finishes a stream job and clean some states.
    async fn finish_stream_job(
        &self,
        stream_job: &StreamingJob,
        ctx: &CreateStreamingJobContext,
    ) -> MetaResult<u64> {
        // 1. finish procedure.
        let mut creating_internal_table_ids = ctx.internal_table_ids();
        let version = match stream_job {
            StreamingJob::MaterializedView(table) => {
                creating_internal_table_ids.push(table.id);
                self.catalog_manager
                    .finish_create_table_procedure(ctx.internal_tables(), table)
                    .await?
            }
            StreamingJob::Sink(sink) => {
                self.catalog_manager
                    .finish_create_sink_procedure(sink)
                    .await?
            }
            StreamingJob::Table(source, table) => {
                creating_internal_table_ids.push(table.id);
                if let Some(source) = source {
                    let internal_tables: [_; 1] = ctx.internal_tables().try_into().unwrap();
                    self.catalog_manager
                        .finish_create_table_procedure_with_source(
                            source,
                            table,
                            &internal_tables[0],
                        )
                        .await?
                } else {
                    let internal_tables = ctx.internal_tables();
                    assert!(internal_tables.is_empty());
                    // Though `internal_tables` is empty here, we pass it as a parameter to reuse
                    // the method.
                    self.catalog_manager
                        .finish_create_table_procedure(internal_tables, table)
                        .await?
                }
            }
            StreamingJob::Index(index, table) => {
                creating_internal_table_ids.push(table.id);
                self.catalog_manager
                    .finish_create_index_procedure(index, table)
                    .await?
            }
        };

        // 2. unmark creating tables.
        self.catalog_manager
            .unmark_creating_tables(&creating_internal_table_ids, false)
            .await;

        Ok(version)
    }

    async fn drop_table_inner(
        &self,
        source_id: Option<SourceId>,
        table_id: TableId,
    ) -> MetaResult<CatalogVersion> {
        let table_fragment = self
            .fragment_manager
            .select_table_fragments_by_table_id(&table_id.into())
            .await?;
        let internal_table_ids = table_fragment.internal_table_ids();

        let (version, delete_jobs) = if let Some(source_id) = source_id {
            // Drop table and source in catalog. Check `source_id` if it is the table's
            // `associated_source_id`. Indexes also need to be dropped atomically.
            assert_eq!(internal_table_ids.len(), 1);
            let (version, delete_jobs) = self
                .catalog_manager
                .drop_table_with_source(source_id, table_id, internal_table_ids[0])
                .await?;
            // Unregister source connector worker.
            self.source_manager
                .unregister_sources(vec![source_id])
                .await;
            (version, delete_jobs)
        } else {
            assert!(internal_table_ids.is_empty());
            self.catalog_manager
                .drop_table(table_id, internal_table_ids)
                .await?
        };

        // Drop streaming jobs.
        self.stream_manager.drop_streaming_jobs(delete_jobs).await;

        Ok(version)
    }

    async fn gen_unique_id<const C: IdCategoryType>(&self) -> MetaResult<u32> {
        let id = self.env.id_gen_manager().generate::<C>().await? as u32;
        Ok(id)
    }
}

fn get_dependent_relations(fragment_graph: &StreamFragmentGraph) -> MetaResult<Vec<TableId>> {
    // TODO: distinguish SourceId and TableId
    fn resolve_dependent_relations(
        stream_node: &StreamNode,
        dependent_relations: &mut HashSet<TableId>,
    ) -> MetaResult<()> {
        match stream_node.node_body.as_ref().unwrap() {
            NodeBody::Source(source_node) => {
                if let Some(source) = &source_node.source_inner {
                    dependent_relations.insert(source.get_source_id());
                }
            }
            NodeBody::Chain(chain_node) => {
                dependent_relations.insert(chain_node.get_table_id());
            }
            _ => {}
        }
        for child in &stream_node.input {
            resolve_dependent_relations(child, dependent_relations)?;
        }
        Ok(())
    }

    let mut dependent_relations = Default::default();
    for fragment in fragment_graph.fragments.values() {
        resolve_dependent_relations(fragment.node.as_ref().unwrap(), &mut dependent_relations)?;
    }
    Ok(dependent_relations.into_iter().collect())
}<|MERGE_RESOLUTION|>--- conflicted
+++ resolved
@@ -484,16 +484,6 @@
         Ok(Response::new(RisectlListStateTablesResponse { tables }))
     }
 
-<<<<<<< HEAD
-    async fn java_get_table(
-        &self,
-        request: Request<JavaGetTableRequest>,
-    ) -> Result<Response<JavaGetTableResponse>, Status> {
-        let req = request.into_inner();
-        Ok(Response::new(JavaGetTableResponse {
-            table: self.catalog_manager.get_table(req.table_id).await,
-        }))
-=======
     async fn replace_table_plan(
         &self,
         _request: Request<ReplaceTablePlanRequest>,
@@ -501,7 +491,30 @@
         Err(Status::unimplemented(
             "replace table plan is not implemented yet",
         ))
->>>>>>> 68b01119
+    }
+
+    async fn java_get_table(
+        &self,
+        request: Request<JavaGetTableRequest>,
+    ) -> Result<Response<JavaGetTableResponse>, Status> {
+        let req = request.into_inner();
+        let database = self
+            .catalog_manager
+            .list_databases()
+            .await
+            .into_iter()
+            .find(|db| db.name == req.database_name);
+        if let Some(db) = database {
+            let table = self
+                .catalog_manager
+                .list_tables()
+                .await
+                .into_iter()
+                .find(|t| t.name == req.table_name && t.database_id == db.id);
+            Ok(Response::new(JavaGetTableResponse { table }))
+        } else {
+            Ok(Response::new(JavaGetTableResponse { table: None }))
+        }
     }
 }
 
