// Copyright 2022 Singularity Data
//
// Licensed under the Apache License, Version 2.0 (the "License");
// you may not use this file except in compliance with the License.
// You may obtain a copy of the License at
//
// http://www.apache.org/licenses/LICENSE-2.0
//
// Unless required by applicable law or agreed to in writing, software
// distributed under the License is distributed on an "AS IS" BASIS,
// WITHOUT WARRANTIES OR CONDITIONS OF ANY KIND, either express or implied.
// See the License for the specific language governing permissions and
// limitations under the License.

use std::collections::HashSet;
use std::sync::Arc;

use itertools::Itertools;
use risingwave_common::catalog::CatalogVersion;
use risingwave_common::error::{tonic_err, ErrorCode, Result as RwResult};
use risingwave_common::util::compress::compress_data;
use risingwave_pb::catalog::table::OptionalAssociatedSourceId;
use risingwave_pb::catalog::*;
use risingwave_pb::common::ParallelUnitMapping;
use risingwave_pb::ddl_service::ddl_service_server::DdlService;
use risingwave_pb::ddl_service::*;
use risingwave_pb::stream_plan::stream_node::NodeBody;
use risingwave_pb::stream_plan::{StreamFragmentGraph, StreamNode};
use tokio::sync::RwLock;
use tonic::{Request, Response, Status};

use crate::cluster::ClusterManagerRef;
<<<<<<< HEAD
use crate::manager::{CatalogManagerRef, IdCategory, MetaSrvEnv, Relation, SourceId, TableId};
use crate::model::{FragmentId, TableFragments};
=======
use crate::manager::{CatalogManagerRef, IdCategory, MetaSrvEnv, SourceId, TableId};
use crate::model::TableFragments;
>>>>>>> 2aab7853
use crate::storage::MetaStore;
use crate::stream::{
    ActorGraphBuilder, CreateMaterializedViewContext, FragmentManagerRef, GlobalStreamManagerRef,
    SourceManagerRef,
};

#[derive(Clone)]
pub struct DdlServiceImpl<S: MetaStore> {
    env: MetaSrvEnv<S>,

    catalog_manager: CatalogManagerRef<S>,
    stream_manager: GlobalStreamManagerRef<S>,
    source_manager: SourceManagerRef<S>,
    cluster_manager: ClusterManagerRef<S>,
    fragment_manager: FragmentManagerRef<S>,
    ddl_lock: Arc<RwLock<()>>,
}

impl<S> DdlServiceImpl<S>
where
    S: MetaStore,
{
    #[allow(clippy::too_many_arguments)]
    pub fn new(
        env: MetaSrvEnv<S>,
        catalog_manager: CatalogManagerRef<S>,
        stream_manager: GlobalStreamManagerRef<S>,
        source_manager: SourceManagerRef<S>,
        cluster_manager: ClusterManagerRef<S>,
        fragment_manager: FragmentManagerRef<S>,
        ddl_lock: Arc<RwLock<()>>,
    ) -> Self {
        Self {
            env,
            catalog_manager,
            stream_manager,
            source_manager,
            cluster_manager,
            fragment_manager,
            ddl_lock,
        }
    }
}

#[async_trait::async_trait]
impl<S> DdlService for DdlServiceImpl<S>
where
    S: MetaStore,
{
    async fn create_database(
        &self,
        request: Request<CreateDatabaseRequest>,
    ) -> Result<Response<CreateDatabaseResponse>, Status> {
        let req = request.into_inner();
        let id = self
            .env
            .id_gen_manager()
            .generate::<{ IdCategory::Database }>()
            .await
            .map_err(tonic_err)? as u32;
        let mut database = req.get_db().map_err(tonic_err)?.clone();
        database.id = id;
        let version = self
            .catalog_manager
            .create_database(&database)
            .await
            .map_err(tonic_err)?;

        Ok(Response::new(CreateDatabaseResponse {
            status: None,
            database_id: id,
            version,
        }))
    }

    async fn drop_database(
        &self,
        request: Request<DropDatabaseRequest>,
    ) -> Result<Response<DropDatabaseResponse>, Status> {
        let req = request.into_inner();
        let database_id = req.get_database_id();
        let version = self
            .catalog_manager
            .drop_database(database_id)
            .await
            .map_err(tonic_err)?;
        Ok(Response::new(DropDatabaseResponse {
            status: None,
            version,
        }))
    }

    async fn create_schema(
        &self,
        request: Request<CreateSchemaRequest>,
    ) -> Result<Response<CreateSchemaResponse>, Status> {
        let req = request.into_inner();
        let id = self
            .env
            .id_gen_manager()
            .generate::<{ IdCategory::Schema }>()
            .await
            .map_err(tonic_err)? as u32;
        let mut schema = req.get_schema().map_err(tonic_err)?.clone();
        schema.id = id;
        let version = self
            .catalog_manager
            .create_schema(&schema)
            .await
            .map_err(tonic_err)?;

        Ok(Response::new(CreateSchemaResponse {
            status: None,
            schema_id: id,
            version,
        }))
    }

    async fn drop_schema(
        &self,
        request: Request<DropSchemaRequest>,
    ) -> Result<Response<DropSchemaResponse>, Status> {
        let req = request.into_inner();
        let schema_id = req.get_schema_id();
        let version = self
            .catalog_manager
            .drop_schema(schema_id)
            .await
            .map_err(tonic_err)?;
        Ok(Response::new(DropSchemaResponse {
            status: None,
            version,
        }))
    }

    async fn create_source(
        &self,
        request: Request<CreateSourceRequest>,
    ) -> Result<Response<CreateSourceResponse>, Status> {
        self.ddl_lock.read().await;
        let mut source = request.into_inner().source.unwrap();

        let id = self
            .env
            .id_gen_manager()
            .generate::<{ IdCategory::Table }>()
            .await
            .map_err(tonic_err)? as u32;
        source.id = id;

        self.catalog_manager
            .start_create_source_procedure(&source)
            .await
            .map_err(tonic_err)?;

        // QUESTION(patrick): why do we need to contact compute node on create source
        if let Err(e) = self.source_manager.create_source(&source).await {
            self.catalog_manager
                .cancel_create_source_procedure(&source)
                .await
                .map_err(tonic_err)?;
            return Err(e.into());
        }

        let version = self
            .catalog_manager
            .finish_create_source_procedure(&source)
            .await
            .map_err(tonic_err)?;
        Ok(Response::new(CreateSourceResponse {
            status: None,
            source_id: id,
            version,
        }))
    }

    async fn drop_source(
        &self,
        request: Request<DropSourceRequest>,
    ) -> Result<Response<DropSourceResponse>, Status> {
        self.ddl_lock.read().await;
        let source_id = request.into_inner().source_id;

        // 1. Drop source in catalog. Ref count will be checked.
        let version = self
            .catalog_manager
            .drop_source(source_id)
            .await
            .map_err(tonic_err)?;

        // 2. Drop source on compute nodes.
        self.source_manager
            .drop_source(source_id)
            .await
            .map_err(tonic_err)?;

        Ok(Response::new(DropSourceResponse {
            status: None,
            version,
        }))
    }

    async fn create_sink(
        &self,
        request: Request<CreateSinkRequest>,
    ) -> Result<Response<CreateSinkResponse>, Status> {
        self.ddl_lock.read().await;
        self.env.idle_manager().record_activity();

        let req = request.into_inner();
        let sink = req.get_sink().map_err(tonic_err)?.clone();
        let fragment_graph = req.get_fragment_graph().map_err(tonic_err)?.clone();

        let (sink_id, version) = self
            .create_relation(&mut Relation::Sink(sink), fragment_graph)
            .await
            .map_err(tonic_err)?;

        Ok(Response::new(CreateSinkResponse {
            status: None,
            sink_id,
            version,
        }))
    }

    async fn drop_sink(
        &self,
        request: Request<DropSinkRequest>,
    ) -> Result<Response<DropSinkResponse>, Status> {
        let sink_id = request.into_inner().sink_id;

        // 1. Drop sink in catalog.
        let version = self
            .catalog_manager
            .drop_sink(sink_id)
            .await
            .map_err(tonic_err)?;

        Ok(Response::new(DropSinkResponse {
            status: None,
            version,
        }))
    }

    async fn create_materialized_view(
        &self,
        request: Request<CreateMaterializedViewRequest>,
    ) -> Result<Response<CreateMaterializedViewResponse>, Status> {
        self.ddl_lock.read().await;
        self.env.idle_manager().record_activity();

        let req = request.into_inner();
        let mview = req.get_materialized_view().map_err(tonic_err)?.clone();
        let fragment_graph = req.get_fragment_graph().map_err(tonic_err)?.clone();

        let (table_id, version) = self
            .create_relation(&mut Relation::Table(mview), fragment_graph)
            .await
            .map_err(tonic_err)?;

        Ok(Response::new(CreateMaterializedViewResponse {
            status: None,
            table_id,
            version,
        }))
    }

    async fn drop_materialized_view(
        &self,
        request: Request<DropMaterializedViewRequest>,
    ) -> Result<Response<DropMaterializedViewResponse>, Status> {
        self.ddl_lock.read().await;
        use risingwave_common::catalog::TableId;

        self.env.idle_manager().record_activity();

        let table_id = request.into_inner().table_id;
        // 1. Drop table in catalog. Ref count will be checked.
        let version = self
            .catalog_manager
            .drop_table(table_id)
            .await
            .map_err(tonic_err)?;

        // 2. drop mv in stream manager
        self.stream_manager
            .drop_materialized_view(&TableId::new(table_id))
            .await
            .map_err(tonic_err)?;

        Ok(Response::new(DropMaterializedViewResponse {
            status: None,
            version,
        }))
    }

    async fn create_materialized_source(
        &self,
        request: Request<CreateMaterializedSourceRequest>,
    ) -> Result<Response<CreateMaterializedSourceResponse>, Status> {
        self.ddl_lock.read().await;
        let request = request.into_inner();
        let source = request.source.unwrap();
        let mview = request.materialized_view.unwrap();
        let fragment_graph = request.fragment_graph.unwrap();

        let (source_id, table_id, version) = self
            .create_materialized_source_inner(source, mview, fragment_graph)
            .await
            .map_err(tonic_err)?;

        Ok(Response::new(CreateMaterializedSourceResponse {
            status: None,
            source_id,
            table_id,
            version,
        }))
    }

    async fn drop_materialized_source(
        &self,
        request: Request<DropMaterializedSourceRequest>,
    ) -> Result<Response<DropMaterializedSourceResponse>, Status> {
        self.ddl_lock.read().await;
        let request = request.into_inner();
        let source_id = request.source_id;
        let table_id = request.table_id;

        let version = self
            .drop_materialized_source_inner(source_id, table_id)
            .await
            .map_err(tonic_err)?;

        Ok(Response::new(DropMaterializedSourceResponse {
            status: None,
            version,
        }))
    }

    async fn risectl_list_state_tables(
        &self,
        _request: Request<RisectlListStateTablesRequest>,
    ) -> Result<Response<RisectlListStateTablesResponse>, Status> {
        use crate::model::MetadataModel;
        let tables = Table::list(self.env.meta_store())
            .await
            .map_err(tonic_err)?;
        Ok(Response::new(RisectlListStateTablesResponse { tables }))
    }
}

impl<S> DdlServiceImpl<S>
where
    S: MetaStore,
{
    fn get_internal_table(&self, ctx: &CreateMaterializedViewContext) -> RwResult<Vec<Table>> {
        let mut internal_table = ctx
            .internal_table_id_map
            .iter()
            .filter(|(_, table)| table.is_some())
            .map(|(_, table)| table.clone().unwrap())
            .collect_vec();

        for inner_table in &mut internal_table {
            self.set_table_mapping(inner_table).map_err(tonic_err)?;
        }
        Ok(internal_table)
    }

    // Creates relation. `Relation` can be either a `Table` or a `Sink`.
    async fn create_relation(
        &self,
        relation: &mut Relation,
        fragment_graph: StreamFragmentGraph,
    ) -> RwResult<(u32, u64)> {
        // 0. Generate an id from relation.
        let id = self
            .env
            .id_gen_manager()
            .generate::<{ IdCategory::Table }>()
            .await
            .map_err(tonic_err)? as u32;
        relation.set_id(id);

        // 1. Resolve the dependent relations.
        let dependent_relations = get_dependent_relations(&fragment_graph)?;
        assert!(
            !dependent_relations.is_empty(),
            "there should be at lease 1 dependent relation when creating sink"
        );
        relation.set_dependent_relations(dependent_relations);

        // 2. Mark current relation as "creating" and add reference count to dependent relations.
        self.catalog_manager
            .start_create_procedure(relation)
            .await
            .map_err(tonic_err)?;

        // 3. Create relation in stream manager. The id in stream node will be filled.
        let mut ctx = CreateMaterializedViewContext {
            schema_id: relation.schema_id(),
            database_id: relation.database_id(),
            mview_name: relation.name(),
            table_properties: relation.properties(),
            affiliated_source: None,
            ..Default::default()
        };
        let internal_tables = match self
            .create_relation_on_compute_node(relation, fragment_graph, id, &mut ctx)
            .await
        {
            Err(e) => {
                self.catalog_manager
                    .cancel_create_procedure(relation)
                    .await
                    .map_err(tonic_err)?;
                return Err(e);
            }
            Ok(()) => {
                if let Relation::Table(table) = relation {
                    self.set_table_mapping(table).map_err(tonic_err)?;
                }
                self.get_internal_table(&ctx)?
            }
        };

        // tracing for checking the diff of catalog::Table and internal_table_id count
        tracing::info!(
            "create_{} internal_table_count {} internal_table_id_count {}",
            match relation {
                Relation::Table(_) => "materialized_view",
                Relation::Sink(_) => "sink",
            },
            internal_tables.len(),
            ctx.internal_table_id_map.len()
        );

        // 4. Finally, update the catalog.
        let version = self
            .catalog_manager
            .finish_create_procedure(
                match relation {
                    Relation::Table(_) => Some(internal_tables),
                    _ => None,
                },
                relation,
            )
            .await
            .map_err(tonic_err)?;

        Ok((id, version))
    }

    async fn create_relation_on_compute_node(
        &self,
        relation: &Relation,
        mut fragment_graph: StreamFragmentGraph,
        id: TableId,
        ctx: &mut CreateMaterializedViewContext,
    ) -> RwResult<()> {
        use risingwave_common::catalog::TableId;

        let relation_id = match relation {
            Relation::Table(_) => {
                // Fill in the correct mview id for stream node.
                fn fill_mview_id(stream_node: &mut StreamNode, mview_id: TableId) -> usize {
                    let mut mview_count = 0;
                    if let NodeBody::Materialize(materialize_node) =
                        stream_node.node_body.as_mut().unwrap()
                    {
                        materialize_node.table_id = mview_id.table_id();
                        mview_count += 1;
                    }
                    for input in &mut stream_node.input {
                        mview_count += fill_mview_id(input, mview_id);
                    }
                    mview_count
                }

<<<<<<< HEAD
                let mview_id = TableId::new(id);
                let mut mview_count = 0;
                for fragment in fragment_graph.fragments.values_mut() {
                    mview_count += fill_mview_id(fragment.node.as_mut().unwrap(), mview_id);
                }
=======
        let mview_id = TableId::new(id);
        let mut mview_count = 0;
        for fragment in fragment_graph.fragments.values_mut() {
            mview_count += fill_mview_id(fragment.node.as_mut().unwrap(), mview_id);
        }
        let fragment_graph = fragment_graph;
>>>>>>> 2aab7853

                assert_eq!(
                    mview_count, 1,
                    "require exactly 1 materialize node when creating materialized view"
                );
                mview_id
            }
            Relation::Sink(_) => TableId::new(id),
        };

        // Resolve fragments.
        let parallel_degree = self.cluster_manager.get_parallel_unit_count().await;

        let mut actor_graph_builder = ActorGraphBuilder::new(
            self.env.id_gen_manager_ref(),
            &fragment_graph,
            parallel_degree as u32,
            ctx,
        )
        .await?;

        let graph = actor_graph_builder
            .generate_graph(
                self.env.id_gen_manager_ref(),
                self.fragment_manager.clone(),
                ctx,
            )
            .await?;

        let internal_table_id_set = ctx
            .internal_table_id_map
            .iter()
            .map(|(table_id, _)| *table_id)
            .collect::<HashSet<u32>>();

        assert_eq!(
            fragment_graph.table_ids_cnt,
            internal_table_id_set.len() as u32
        );

        let table_fragments = TableFragments::new(relation_id, graph, internal_table_id_set);

        // Create on compute node.
        self.stream_manager
            .create_materialized_view(table_fragments, ctx)
            .await?;
        Ok(())
    }

    async fn create_materialized_source_inner(
        &self,
        mut source: Source,
        mut mview: Table,
        mut fragment_graph: StreamFragmentGraph,
    ) -> RwResult<(SourceId, TableId, CatalogVersion)> {
        // Generate source id.
        let source_id = self
            .env
            .id_gen_manager()
            .generate::<{ IdCategory::Table }>() // TODO: use source category
            .await? as u32;
        source.id = source_id;

        self.catalog_manager
            .start_create_materialized_source_procedure(&source, &mview)
            .await?;

        // Create source on compute node.
        if let Err(e) = self.source_manager.create_source(&source).await {
            self.catalog_manager
                .cancel_create_materialized_source_procedure(&source, &mview)
                .await?;
            return Err(e);
        }

        // Fill in the correct source id for stream node.
        fn fill_source_id(stream_node: &mut StreamNode, source_id: u32) -> usize {
            let mut source_count = 0;
            if let NodeBody::Source(source_node) = stream_node.node_body.as_mut().unwrap() {
                // TODO: refactor using source id.
                source_node.table_id = source_id;
                source_count += 1;
            }
            for input in &mut stream_node.input {
                source_count += fill_source_id(input, source_id);
            }
            source_count
        }

        let mut source_count = 0;
        for fragment in fragment_graph.fragments.values_mut() {
            source_count += fill_source_id(fragment.node.as_mut().unwrap(), source_id);
        }
        assert_eq!(
            source_count, 1,
            "require exactly 1 source node when creating materialized source"
        );

        // Fill in the correct source id for mview.
        mview.optional_associated_source_id =
            Some(OptionalAssociatedSourceId::AssociatedSourceId(source_id));

        // Generate mview id.
        let mview_id = self
            .env
            .id_gen_manager()
            .generate::<{ IdCategory::Table }>()
            .await? as u32;
        mview.id = mview_id;

        // Create mview on compute node.
        // Noted that this progress relies on the source just created, so we pass it here.
        let mut ctx = CreateMaterializedViewContext {
            schema_id: source.schema_id,
            database_id: source.database_id,
            mview_name: source.name.clone(),
            table_properties: mview.properties.clone(),
            affiliated_source: Some(source.clone()),
            ..Default::default()
        };

        let internal_tables = match self
            .create_relation_on_compute_node(
                &Relation::Table(mview.clone()),
                fragment_graph,
                mview_id,
                &mut ctx,
            )
            .await
        {
            Err(e) => {
                self.catalog_manager
                    .cancel_create_materialized_source_procedure(&source, &mview)
                    .await?;
                self.source_manager.drop_source(source_id).await?;
                return Err(e);
            }
            Ok(()) => {
                self.set_table_mapping(&mut mview).map_err(tonic_err)?;
                self.get_internal_table(&ctx)?
            }
        };

        // Finally, update the catalog.
        let version = self
            .catalog_manager
            .finish_create_materialized_source_procedure(&source, &mview, internal_tables)
            .await?;

        Ok((source_id, mview_id, version))
    }

    async fn drop_materialized_source_inner(
        &self,
        source_id: SourceId,
        table_id: TableId,
    ) -> RwResult<CatalogVersion> {
        use risingwave_common::catalog::TableId;

        // 1. Drop materialized source in catalog, source_id will be checked if it is
        // associated_source_id in mview.
        let version = self
            .catalog_manager
            .drop_materialized_source(source_id, table_id)
            .await?;

        // 2. Drop source and mv separately.
        // Note: we need to drop the materialized view to unmap the source_id to fragment_ids in
        // `SourceManager` before we can drop the source
        self.stream_manager
            .drop_materialized_view(&TableId::new(table_id))
            .await?;

        self.source_manager.drop_source(source_id).await?;

        Ok(version)
    }

    /// Fill in mview's vnode mapping so that frontend will know the data distribution.
    fn set_table_mapping(&self, table: &mut Table) -> RwResult<()> {
        let vnode_mapping = self
            .env
            .hash_mapping_manager_ref()
            .get_table_hash_mapping(&table.id);
        match vnode_mapping {
            Some(vnode_mapping) => {
                let (original_indices, data) = compress_data(&vnode_mapping);
                table.mapping = Some(ParallelUnitMapping {
                    table_id: table.id,
                    original_indices,
                    data,
                });
                Ok(())
            }
            None => Err(ErrorCode::InternalError(
                "no data distribution found for materialized view".to_string(),
            )
            .into()),
        }
    }
}

fn get_dependent_relations(fragment_graph: &StreamFragmentGraph) -> RwResult<Vec<TableId>> {
    // TODO: distinguish SourceId and TableId
    fn resolve_dependent_relations(
        stream_node: &StreamNode,
        dependent_relations: &mut HashSet<TableId>,
    ) -> RwResult<()> {
        match stream_node.node_body.as_ref().unwrap() {
            NodeBody::Source(source_node) => {
                dependent_relations.insert(source_node.get_table_id());
            }
            NodeBody::Chain(chain_node) => {
                dependent_relations.insert(chain_node.get_table_id());
            }
            _ => {}
        }
        for child in &stream_node.input {
            resolve_dependent_relations(child, dependent_relations)?;
        }
        Ok(())
    }

    let mut dependent_relations = Default::default();
    for fragment in fragment_graph.fragments.values() {
        resolve_dependent_relations(fragment.node.as_ref().unwrap(), &mut dependent_relations)
            .map_err(tonic_err)?;
    }
    Ok(dependent_relations.into_iter().collect())
}<|MERGE_RESOLUTION|>--- conflicted
+++ resolved
@@ -30,13 +30,8 @@
 use tonic::{Request, Response, Status};
 
 use crate::cluster::ClusterManagerRef;
-<<<<<<< HEAD
 use crate::manager::{CatalogManagerRef, IdCategory, MetaSrvEnv, Relation, SourceId, TableId};
-use crate::model::{FragmentId, TableFragments};
-=======
-use crate::manager::{CatalogManagerRef, IdCategory, MetaSrvEnv, SourceId, TableId};
 use crate::model::TableFragments;
->>>>>>> 2aab7853
 use crate::storage::MetaStore;
 use crate::stream::{
     ActorGraphBuilder, CreateMaterializedViewContext, FragmentManagerRef, GlobalStreamManagerRef,
@@ -499,7 +494,8 @@
     ) -> RwResult<()> {
         use risingwave_common::catalog::TableId;
 
-        let relation_id = match relation {
+        // Get relation_id and make fragment_graph immutable.
+        let (relation_id, fragment_graph) = match relation {
             Relation::Table(_) => {
                 // Fill in the correct mview id for stream node.
                 fn fill_mview_id(stream_node: &mut StreamNode, mview_id: TableId) -> usize {
@@ -516,28 +512,19 @@
                     mview_count
                 }
 
-<<<<<<< HEAD
                 let mview_id = TableId::new(id);
                 let mut mview_count = 0;
                 for fragment in fragment_graph.fragments.values_mut() {
                     mview_count += fill_mview_id(fragment.node.as_mut().unwrap(), mview_id);
                 }
-=======
-        let mview_id = TableId::new(id);
-        let mut mview_count = 0;
-        for fragment in fragment_graph.fragments.values_mut() {
-            mview_count += fill_mview_id(fragment.node.as_mut().unwrap(), mview_id);
-        }
-        let fragment_graph = fragment_graph;
->>>>>>> 2aab7853
 
                 assert_eq!(
                     mview_count, 1,
                     "require exactly 1 materialize node when creating materialized view"
                 );
-                mview_id
-            }
-            Relation::Sink(_) => TableId::new(id),
+                (mview_id, fragment_graph)
+            }
+            Relation::Sink(_) => (TableId::new(id), fragment_graph),
         };
 
         // Resolve fragments.
