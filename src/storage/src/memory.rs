--- conflicted
+++ resolved
@@ -137,13 +137,7 @@
             let mut ret = vec![];
             for result in self.inner.range((left_encoded, right_encoded)).take(limit) {
                 let (key, value) = result?;
-<<<<<<< HEAD
-                let full_key = FullKey::decode_reverse_epoch(key.as_ref())
-                    .to_vec()
-                    .into_bytes();
-=======
                 let full_key = FullKey::decode_reverse_epoch(key.as_ref()).copy_into();
->>>>>>> 14d14a09
                 if !full_key_ref_bound.contains(&full_key.to_ref()) {
                     continue;
                 }
