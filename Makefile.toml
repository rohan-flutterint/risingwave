extend = [
  { path = "src/risedevtool/grafana.toml" },
  { path = "src/risedevtool/prometheus.toml" },
  { path = "src/risedevtool/minio.toml" },
  { path = "src/risedevtool/etcd.toml" },
  { path = "src/risedevtool/jaeger.toml" },
  { path = "src/risedevtool/kafka.toml" },
  { path = "src/risedevtool/gcloud-pubsub.toml"},
  { path = "src/risedevtool/redis.toml" },
  { path = "src/risedevtool/connector.toml" },
  { path = "src/risedevtool/risedev-components.toml" },
  { path = "src/frontend/planner_test/planner_test.toml" },
  { path = "src/tests/compaction_test/Makefile.toml" },
<<<<<<< HEAD
  { path = "src/java_binding/make-java-binding.toml" },
=======
  { path = "src/storage/backup/integration_tests/Makefile.toml" },
>>>>>>> 44b4c101
]

env_files = ["./risedev-components.user.env"]

env_scripts = [
  '''
#!@duckscript

is_sanitizer_enabled = get_env ENABLE_SANITIZER
is_all_in_one_enabled = get_env ENABLE_ALL_IN_ONE

if ${is_sanitizer_enabled}
  set_env RISEDEV_CARGO_BUILD_EXTRA_ARGS "-Zbuild-std --target ${CARGO_MAKE_RUST_TARGET_TRIPLE}"
  set_env RISEDEV_BUILD_TARGET_DIR "${CARGO_MAKE_RUST_TARGET_TRIPLE}/"
  set_env RISEDEV_RUSTFLAGS "-Ctarget-cpu=native --cfg tokio_unstable -Zsanitizer=thread"
else
  set_env RISEDEV_CARGO_BUILD_EXTRA_ARGS ""
  set_env RISEDEV_BUILD_TARGET_DIR ""
end

if ${is_all_in_one_enabled}
  set_env RISEDEV_CARGO_BUILD_CRATE "risingwave_cmd_all"
else
  set_env RISEDEV_CARGO_BUILD_CRATE "risingwave_cmd"
end
''',
]

[config]
default_to_workspace = false
skip_core_tasks = true
skip_git_env_info = true
skip_rust_env_info = false
skip_crate_env_info = true

[tasks.clean-full]
category = "Misc"
description = "Clean all downloaded binaries by deleting .risingwave folder"
script = '''
#!@duckscript
rm -rf "${PREFIX}"
'''

[tasks.clean-data]
category = "Misc"
description = "Clean all data, config and logs"
script = '''
#!@duckscript
rm -rf "${PREFIX_DATA}"
rm -rf "${PREFIX_LOG}"
rm -rf "${PREFIX_CONFIG}"
rm -rf "${PREFIX_PROFILING}"
'''


[tasks.l]
alias = "logs"

[tasks.logs]
category = "Misc"
description = "Open logs with VSCode and dump in console"
script = '''
#!/bin/bash
set -e

code "${PREFIX_LOG}" || true

for out_file in ${PREFIX_LOG}/*.log
do
  echo ""
  echo "==="
  echo "=== Dump log file $out_file ==="
  echo "==="
  echo ""
  cat "$out_file" | tail -n 300
done

echo ""
echo ""
echo ""
'''


[tasks.ls]
category = "Misc"
description = "List all nodes in the cluster"
script = '''
#!/bin/bash
tmux list-windows -t risedev | grep -v active | cut -d'(' -f1
'''

[tasks.lsw]
category = "Misc"
description = "List --watch all nodes in the cluster"
script = '''
#!/bin/bash
watch -n 1 "tmux list-windows -t risedev | grep -v active | cut -d'(' -f1"
'''

[tasks.del]
alias = "delete"

[tasks.delete]
category = "Misc"
description = "Delete a node in the cluster"
script = '''
#!/bin/bash

risedev_ls () {
  tmux list-windows -t risedev | grep -v active | cut -d'(' -f1
}

err () {
  echo "Available nodes are"
  risedev_ls
  exit 1
}

if [[ -z "$1" ]]; then 
  echo "Please pass a parameter to this script, defining which node you want to delete"
  err
fi

if [[ -z $(risedev_ls | grep "$1" ) ]]; then 
  echo "Please select a node that is currently running"
  err
fi

tmux kill-window -t $1
'''

[tasks.f]
alias = "follow"

[tasks.follow]
category = "misc"
description = "Follows the end of the logs of a specific component"
script = '''
#!/bin/bash
set -e

if [[ -z "$1" ]]; then 
  echo "Please pass a parameter to this script, defining which logs you want to follow"
  echo "Available logs are..."
  ls ${PREFIX_LOG}
  exit 1
fi

if [[ ! -f ${PREFIX_LOG}/$1 ]]; then
  echo "selected file does not exist"
  echo "Available logs are..."
  ls ${PREFIX_LOG}
  exit 1
fi 

tail -f -n 5 ${PREFIX_LOG}/$1
'''

[tasks.check-logs]
category = "Misc"
description = "Check if there is panic in log or significant log size issue"
script = '''
#!/bin/bash
set -e

for out_file in ${PREFIX_LOG}/*.log
do
  if grep "panicked at" "$out_file" -C 100; then
    echo "$(tput setaf 3)\"panicked at\" found in $out_file$(tput sgr0), please check if there's any bugs in this PR."
    echo "You may find \"risedev-logs\" artifacts and download logs after all workflows finish."
    exit 1
  fi
done

if (( "$(du -sk ${PREFIX_LOG} | cut -f1)" > 2000 )) ; then
    echo "$(tput setaf 3)log size is significantly large ($(du -sh ${PREFIX_LOG} | cut -f1)).$(tput sgr0) Please disable unnecessary logs."
    exit 1
fi
'''

[tasks.doc]
category = "Misc"
description = "Open rustdoc for risingwave"
dependencies = ["build-docs"]
script = '''
#!/bin/bash
set -e

python -mwebbrowser file://$(pwd)/target/doc/index.html
'''

[tasks.link-standalone-binaries]
category = "RiseDev - Build"
description = "Link standalone cmds to RiseDev bin"
condition = { env_not_set = ["ENABLE_ALL_IN_ONE"] }
script = '''
#!/bin/bash
set -e
rm -f "${PREFIX_BIN}/compute-node"
rm -f "${PREFIX_BIN}/meta-node"
rm -f "${PREFIX_BIN}/frontend"
rm -f "${PREFIX_BIN}/compactor"
ln -s "$(pwd)/target/${RISEDEV_BUILD_TARGET_DIR}${BUILD_MODE_DIR}/compute-node" "${PREFIX_BIN}/compute-node"
ln -s "$(pwd)/target/${RISEDEV_BUILD_TARGET_DIR}${BUILD_MODE_DIR}/meta-node" "${PREFIX_BIN}/meta-node"
ln -s "$(pwd)/target/${RISEDEV_BUILD_TARGET_DIR}${BUILD_MODE_DIR}/frontend" "${PREFIX_BIN}/frontend"
ln -s "$(pwd)/target/${RISEDEV_BUILD_TARGET_DIR}${BUILD_MODE_DIR}/compactor" "${PREFIX_BIN}/compactor"
'''

[tasks.link-all-in-one-binaries]
category = "RiseDev - Build"
description = "Link all-in-one cmds to RiseDev bin"
condition = { env_set = ["ENABLE_ALL_IN_ONE"] }
script = '''
#!/bin/bash
set -e

rm -rf "${PREFIX_BIN}/risingwave"
mkdir -p "${PREFIX_BIN}/risingwave"
ln -s "$(pwd)/target/${RISEDEV_BUILD_TARGET_DIR}${BUILD_MODE_DIR}/risingwave" "${PREFIX_BIN}/risingwave/meta-node"
ln -s "$(pwd)/target/${RISEDEV_BUILD_TARGET_DIR}${BUILD_MODE_DIR}/risingwave" "${PREFIX_BIN}/risingwave/compute-node"
ln -s "$(pwd)/target/${RISEDEV_BUILD_TARGET_DIR}${BUILD_MODE_DIR}/risingwave" "${PREFIX_BIN}/risingwave/frontend-node"
ln -s "$(pwd)/target/${RISEDEV_BUILD_TARGET_DIR}${BUILD_MODE_DIR}/risingwave" "${PREFIX_BIN}/risingwave/compactor"
ln -s "$(pwd)/target/${RISEDEV_BUILD_TARGET_DIR}${BUILD_MODE_DIR}/risingwave" "${PREFIX_BIN}/risingwave/risectl"
ln -s "$(pwd)/target/${RISEDEV_BUILD_TARGET_DIR}${BUILD_MODE_DIR}/risingwave" "${PREFIX_BIN}/risingwave/playground"
'''

[tasks.link-user-bin]
category = "RiseDev - Build"
description = "Link all binaries to .bin"
condition = { env_set = ["ENABLE_ALL_IN_ONE"] }
script = '''
#!/bin/bash
set -e

rm -rf "${PREFIX_USR_BIN}"
mkdir -p "${PREFIX_USR_BIN}"
ln -s "$(pwd)/target/${RISEDEV_BUILD_TARGET_DIR}${BUILD_MODE_DIR}/risingwave" "${PREFIX_USR_BIN}/meta-node"
ln -s "$(pwd)/target/${RISEDEV_BUILD_TARGET_DIR}${BUILD_MODE_DIR}/risingwave" "${PREFIX_USR_BIN}/compute-node"
ln -s "$(pwd)/target/${RISEDEV_BUILD_TARGET_DIR}${BUILD_MODE_DIR}/risingwave" "${PREFIX_USR_BIN}/frontend-node"
ln -s "$(pwd)/target/${RISEDEV_BUILD_TARGET_DIR}${BUILD_MODE_DIR}/risingwave" "${PREFIX_USR_BIN}/risectl"
ln -s "$(pwd)/target/${RISEDEV_BUILD_TARGET_DIR}${BUILD_MODE_DIR}/risingwave" "${PREFIX_USR_BIN}/playground"
'''

[tasks.post-build-risingwave]
category = "RiseDev - Build"
description = "Copy RisngWave binaries to bin"
condition = { env_set = ["ENABLE_BUILD_RUST"] }
dependencies = [
  "link-standalone-binaries",
  "link-all-in-one-binaries",
  "link-user-bin",
]

[tasks.b]
alias = "build-risingwave"

[tasks.build]
alias = "build-risingwave"

[tasks.extract-dashboard-artifact]
category = "RiseDev - Build"
description = "Extract dashboard artifact"
condition = { env_not_set = ["ENABLE_BUILD_DASHBOARD_V2"] }
script = '''
#!/bin/bash

# we allow this script to fail

echo "Extracting dashboard artifacts to ${PREFIX_UI}"

rm -rf "${PREFIX_UI}"
git worktree prune
git worktree add "${PREFIX_UI}" origin/dashboard-artifact
'''

[tasks.export-dashboard-v2]
category = "RiseDev - Build"
description = "Build dashboard v2"
condition = { env_set = ["ENABLE_BUILD_DASHBOARD_V2"] }
script = """
#!/bin/bash
set -e

rm -rf "${PREFIX_UI}"
cd dashboard && npm run build-static
cd .. && ln -s "$(pwd)/dashboard/out" "${PREFIX_UI}"
"""

[tasks.build-risingwave]
category = "RiseDev - Build"
description = "Build Rust components"
condition = { env_set = ["ENABLE_BUILD_RUST"] }
script = '''
#!/bin/bash

set -e
echo "$(tput setaf 4)$(tput bold)[Reminder]$(tput sgr0) risedev will only build $(tput setaf 4)risingwave_cmd(_all) and risedev$(tput sgr0) crates."

[[ -z "${RISEDEV_RUSTFLAGS}" ]] || export RUSTFLAGS="${RISEDEV_RUSTFLAGS}"
echo + RUSTFLAGS="${RUSTFLAGS:-<not set>}"
set -xe
cargo build -p ${RISEDEV_CARGO_BUILD_CRATE} -p risedev \
            --profile "${RISINGWAVE_BUILD_PROFILE}" \
            ${RISEDEV_CARGO_BUILD_EXTRA_ARGS}
'''

[tasks.clean]
category = "RiseDev - Build"
description = "Clean Rust targets"
condition = { env_set = ["ENABLE_BUILD_RUST"] }
script = '''
#!/bin/bash
set -e
cargo clean
'''

[tasks.build-docs]
category = "RiseDev - Build"
description = "Build Rust docs"
condition = { env_set = ["ENABLE_BUILD_RUST"] }
env = { RUSTDOCFLAGS = "--markdown-css ../../docs/rust.css --markdown-no-toc --index-page docs/index.md -Zunstable-options" }
script = '''
#!/bin/bash

set -e

cargo doc --workspace --no-deps --document-private-items
'''

[tasks.prepare-config]
category = "RiseDev - Prepare"
description = "Copy necessary configuration files to RiseDev"
script = '''
#!/bin/bash

set -e

echo > "${PREFIX_CONFIG}/risingwave.toml"
cp "src/risedevtool/run_command.sh" "${PREFIX_BIN}/run_command.sh"
cp "src/risedevtool/welcome.sh" "${PREFIX_BIN}/welcome.sh"
'''

[tasks.download-all]
category = "RiseDev - Components"
description = "Download all available components at once"
dependencies = [
  "download-connector",
  "download-etcd",
  "download-grafana",
  "download-jaeger",
  "download-kafka",
  "download-mcli",
  "download-minio",
  "download-prometheus",
  "download-pubsub",
  "download-redis",
]

[tasks.create-user-profiles-file]
category = "RiseDev - Prepare"
description = "Create user profiles file if not exists"
condition = { files_not_exist = ["${CARGO_MAKE_WORKSPACE_WORKING_DIRECTORY}/risedev-profiles.user.yml"] }
script = '''
#!/bin/bash

set -e
cat <<\EOF > "${CARGO_MAKE_WORKSPACE_WORKING_DIRECTORY}/risedev-profiles.user.yml"
# This file is used to store extra profiles besides the ones defined in `risedev.yml`.
# It is automatically created by RiseDev.
#
# To use this:
# - add new profiles just like the ones defined under the `profile` section in `risedev.yml`
# - develop the cluster with the new profiles by `./risedev dev <new-profile-name>`

my-default-example:
  config-path: src/config/default.toml
  steps:
    - use: meta-node
    - use: compute-node
    - use: frontend
EOF
'''

[tasks.pre-start-dev]
category = "RiseDev - Prepare"
description = "Prepare dev cluster by downloading necessary tools and build required components"
dependencies = [
  "create-user-profiles-file",
  "download-all",
  "build-risingwave",
  "post-build-risingwave",
  "extract-dashboard-artifact",
  "export-dashboard-v2",
  "prepare-config",
]

[tasks.pre-start-benchmark]
category = "RiseDev - Prepare"
description = "Download necessary tools to deploy a benchmark env"
dependencies = [
  "download-minio",
  "download-mcli",
  "download-etcd",
  "download-grafana",
  "download-prometheus",
  "download-jaeger",
  "download-kafka",
  "download-redis",
]

[tasks.p]
alias = "playground"

[tasks.playground]
category = "RiseDev - Start"
description = "Start a lite RisingWave playground using risingwave all-in-one binary"
script = '''
#!/bin/bash

set -ex

RUST_BACKTRACE=1 RW_NODE=playground cargo run --bin risingwave --profile "${RISINGWAVE_BUILD_PROFILE}"
'''

[tasks.ctl]
category = "RiseDev - Start"
description = "Start RiseCtl"
script = '''
#!/bin/bash

RC_ENV_FILE="${PREFIX_CONFIG}/risectl-env"

if [ ! -f "${RC_ENV_FILE}" ]; then
  echo "risectl-env file not found. Did you start cluster using $(tput setaf 4)\`./risedev d\`$(tput sgr0)?"
  exit 1
fi

source "${RC_ENV_FILE}"

cargo run --bin risectl --profile "${RISINGWAVE_BUILD_PROFILE}" -- "$@"
test $? -eq 0 || exit 1
'''

[tasks.d]
alias = "dev"

[tasks.dev]
category = "RiseDev - Start"
dependencies = ["pre-start-dev"]
command = "target/${BUILD_MODE_DIR}/risedev-dev"
args = ["${@}"]
description = "Start a full RisingWave dev cluster using risedev-dev"

[tasks.kafka]
category = "RiseDev - Start"
description = "Start a RisingWave dev cluster alongside with a Kafka instance"
command = "./risedev"
args = ["dev", "ci-kafka"]

[tasks.kill-risedev]
category = "RiseDev - Stop"
description = "Kill RisingWave dev cluster"
script = '''
#!/bin/bash

tmux list-windows -t risedev -F "#{pane_id}" | xargs -I {} tmux send-keys -t {} C-c C-d
tmux kill-session -t risedev
test $? -eq 0 || { echo "Failed to stop all RiseDev components."; exit 1; }
'''

[tasks.kill]
alias = "kill-risedev"

[tasks.k]
alias = "kill-risedev"

[tasks.down]
category = "RiseDev - Stop"
description = "Kill RisingWave dev cluster and clean the data"
dependencies = ["k", "clean-data"]

[tasks.install-tools]
category = "RiseDev - Check"
script = """
#!/bin/bash

set -e

for tool in cargo-llvm-cov cargo-nextest cargo-udeps cargo-hakari cargo-sort cargo-make cargo-upgrades typos-cli
do
  echo "install: $(tput setaf 4)$tool$(tput sgr0)"
  cargo install $tool --locked
  echo
done

echo "install: $(tput setaf 4)risinglightdb/sqllogictest-rs$(tput sgr0)"
cargo install --git https://github.com/risinglightdb/sqllogictest-rs --bin sqllogictest
echo

echo "check: $(tput setaf 4)tmux >= v3.2a$(tput sgr0)"
tmux -V || echo "$(tput setaf 3)tmux$(tput sgr0) not found."
echo

echo "check: $(tput setaf 4)psql >= 14$(tput sgr0)"
psql -V || echo "$(tput setaf 3)psql$(tput sgr0) not found."
echo

echo "check: $(tput setaf 4)cmake$(tput sgr0)"
cmake --version || echo "$(tput setaf 3)cmake$(tput sgr0) not found."
echo

echo "check: $(tput setaf 4)protoc$(tput sgr0)"
protoc --version || echo "$(tput setaf 3)protoc$(tput sgr0) not found."
echo
"""
description = "Install required tools to do pre-CI check and run e2e tests"

[tasks.warn-on-missing-tools]
private = true
script = """
echo "If any command is not found, run $(tput setaf 4)./risedev install-tools$(tput sgr0) to install required tools."
"""

[tasks.test-cov]
category = "RiseDev - Test"
dependencies = ["warn-on-missing-tools"]
script = """
#!/bin/bash
set -e

export CARGO_TARGET_DIR=target/coverage
cargo llvm-cov nextest --html
"""
description = "Run unit tests and report coverage"

[tasks.test]
category = "RiseDev - Test"
dependencies = ["warn-on-missing-tools"]
script = """
#!/bin/bash
set -e

cargo nextest run "$@"
"""
description = "Run unit tests"

[tasks.sbuild]
category = "RiseDev - Build in simulation mode"
description = "Build in simulation mode"
dependencies = ["warn-on-missing-tools"]
env = { RUSTFLAGS = "-Ctarget-cpu=native --cfg tokio_unstable --cfg madsim", RUSTDOCFLAGS = "--cfg madsim", CARGO_TARGET_DIR = "target/sim" }
script = """
#!/bin/bash
set -e

cargo build \
  -p risingwave_batch \
  -p risingwave_common \
  -p risingwave_compute \
  -p risingwave_connector \
  -p risingwave_frontend \
  -p risingwave_meta \
  -p risingwave_object_store \
  -p risingwave_source \
  -p risingwave_storage \
  -p risingwave_stream \
  -p pgwire \
  "$@"
"""

[tasks.stest]
category = "RiseDev - Deterministic Simulation Test"
description = "Run unit tests in deterministic simulation mode"
dependencies = ["warn-on-missing-tools"]
env = { RUSTFLAGS = "--cfg tokio_unstable --cfg madsim", RUSTDOCFLAGS = "--cfg madsim", CARGO_TARGET_DIR = "target/sim" }
script = """
#!/bin/bash
set -e

cargo nextest run \
  -p risingwave_batch \
  -p risingwave_common \
  -p risingwave_compute \
  -p risingwave_connector \
  -p risingwave_frontend \
  -p risingwave_meta \
  -p risingwave_object_store \
  -p risingwave_source \
  -p risingwave_storage \
  -p risingwave_stream \
  -p pgwire \
  "$@"
"""

[tasks.sscale-test]
category = "RiseDev - Simulation scaling tests"
description = "Run integration scaling tests in deterministic simulation mode"
dependencies = ["warn-on-missing-tools"]
env = { RUSTFLAGS = "-Ctarget-cpu=native --cfg tokio_unstable --cfg madsim", RUSTDOCFLAGS = "--cfg madsim", CARGO_TARGET_DIR = "target/sim" }
script = """
#!/bin/bash
set -e

cargo nextest run \
  -p risingwave_simulation \
  "$@"
"""

[tasks.sarchive-scale-test]
category = "RiseDev - Simulation scaling tests"
description = "Archive integration scaling tests in deterministic simulation mode"
dependencies = ["warn-on-missing-tools"]
env = { RUSTFLAGS = "-Ctarget-cpu=native --cfg tokio_unstable --cfg madsim", RUSTDOCFLAGS = "--cfg madsim", CARGO_TARGET_DIR = "target/sim" }
script = """
#!/bin/bash
set -e

cargo nextest archive \
  -p risingwave_simulation \
  --archive-file scale-test.tar.zst \
  "$@"
"""

[tasks.sslt]
category = "RiseDev - Deterministic Simulation End-to-end Test"
description = "Run e2e tests in deterministic simulation mode"
dependencies = ["warn-on-missing-tools"]
env = { RUSTFLAGS = "-Ctarget-cpu=native --cfg tokio_unstable --cfg madsim", RUSTDOCFLAGS = "--cfg madsim", CARGO_TARGET_DIR = "target/sim" }
script = """
#!/bin/bash
set -e

cargo run -p risingwave_simulation "$@"
"""

[tasks.sslt-build-all]
category = "RiseDev - Deterministic Simulation End-to-end Test"
description = "Build deterministic simulation runner and tests"
dependencies = ["warn-on-missing-tools"]
env = { RUSTFLAGS = "-Ctarget-cpu=native --cfg tokio_unstable --cfg madsim", RUSTDOCFLAGS = "--cfg madsim", CARGO_TARGET_DIR = "target/sim" }
script = """
#!/bin/bash
set -e

cargo build -p risingwave_simulation --tests "$@"
"""

[tasks.sslt-cov]
category = "RiseDev - Deterministic Simulation End-to-end Test"
description = "Run e2e tests in deterministic simulation mode and report code coverage"
dependencies = ["warn-on-missing-tools"]
env = { RUSTFLAGS = "-Ctarget-cpu=native --cfg tokio_unstable --cfg madsim", RUSTDOCFLAGS = "--cfg madsim", CARGO_TARGET_DIR = "target/sim-cov" }
script = """
#!/bin/bash
set -e

cargo llvm-cov run -p risingwave_simulation --html "$@"
"""

[tasks.check-hakari]
category = "RiseDev - Check"
description = "Run cargo hakari check and attempt to fix"
script = """
#!/bin/bash

echo "Running $(tput setaf 4)cargo hakari$(tput sgr0) checks and attempting to fix"

# cargo hakari will generate new Cargo.toml regardless whether the original Cargo.toml is correct or not.
# So we always verify before generate, so as not to change the modified time of Cargo.toml.
(cargo hakari verify > /dev/null) || cargo hakari generate
test $? -eq 0 || exit 1
"""

[tasks.check-dep-sort]
category = "RiseDev - Check"
description = "Run cargo sort check and attempt to fix"
script = """
#!/bin/bash

echo "Running $(tput setaf 4)cargo sort$(tput sgr0) checks and attempting to fix"

# Rewriting Cargo.toml will cause a full rebuild of all crates, so we always check before fix.
(cargo sort -w -c > /dev/null) || cargo sort -w
test $? -eq 0 || { echo "cargo sort check failed. You may run $(tput setaf 4)cargo sort -w$(tput sgr0) to fix it."; exit 1; }
"""

[tasks.check-fmt]
category = "RiseDev - Check"
description = "Run cargo fmt check and attempt to fix"
script = """
#!/bin/bash

echo "Running $(tput setaf 4)cargo fmt$(tput sgr0) checks and attempting to fix"
cargo fmt --all
test $? -eq 0 || exit 1
"""

[tasks.check-clippy]
category = "RiseDev - Check"
description = "Run cargo clippy check"
script = """
#!/bin/bash

echo "Running $(tput setaf 4)cargo clippy$(tput sgr0) checks"
cargo clippy --all-targets --all-features
echo "If cargo clippy check failed or generates warning, you may run $(tput setaf 4)cargo clippy --workspace --all-targets --fix$(tput sgr0) to fix it. Note that clippy fix requires manual review, as not all auto fixes are guaranteed to be reasonable."
"""

[tasks.check-typos]
category = "RiseDev - Check"
description = "Run cargo typos-cli check"
script = """
#!/bin/bash
if ! [ -x "$(command -v typos)" ]; then
  echo "Error: 'typos-cli' is not installed, please run './risedev install-tools'." >&2
  exit 1
fi
if ! typos ; then
  echo "Hint: use 'typos -w' to fix."
fi
"""


[tasks.check]
category = "RiseDev - Check"
dependencies = [
  "warn-on-missing-tools",
  "check-hakari",
  "check-dep-sort",
  "check-fmt",
  "check-clippy",
  "check-typos",
]
script = """
#!/bin/bash

echo "Good work! You may run $(tput setaf 4)./risedev test$(tput sgr0) or $(tput setaf 4)./risedev test-cov$(tput sgr0) to run unit tests."
"""
description = "Perform pre-CI checks and automatically fix cargo sort, cargo hakari, cargo fmt warnings"

[tasks.c]
alias = "check"

[tasks.install]
category = "RiseDev - Prepare"
description = "Install RiseDev to user local"
script = """
#!/bin/bash
set -e


DIR="$(pwd)"
NAME="${1:-risedev}"
INSTALL_PATH="$CARGO_HOME/bin/${NAME}"

read -p "Install to ${INSTALL_PATH}? [y/N] " -r

if [[ ! $REPLY =~ ^[Yy]$ ]]
then
    exit 1
fi

cat <<EOF > "${INSTALL_PATH}"
#!/bin/bash
set -e
cd "$DIR"
./risedev "\\$@"
EOF
chmod +x "${INSTALL_PATH}"

echo RiseDev installed to $(tput setaf 4)${INSTALL_PATH}$(tput sgr0)
echo If you still feel this is not enough, you may copy $(tput setaf 4)risedev$(tput sgr0) to something like $(tput setaf 4)r+$(tput sgr0).
"""

[tasks.ci-start]
category = "RiseDev - CI"
dependencies = ["clean-data", "pre-start-dev"]
command = "target/${BUILD_MODE_DIR}/risedev-dev"
args = ["${@}"]
description = "Clean data and start a full RisingWave dev cluster using risedev-dev"

[tasks.ci-kill]
category = "RiseDev - CI"
dependencies = ["k", "l", "check-logs"]
description = "Kill cluster, dump logs and check logs"

[tasks.slt]
category = "RiseDev - SQLLogicTest"
dependencies = ["warn-on-missing-tools"]
command = "sqllogictest"
args = ["${@}"]
description = "Run SQLLogicTest"

[tasks.slt-streaming]
category = "RiseDev - SQLLogicTest"
extend = "slt"
args = ["${@}", "./e2e_test/streaming/**/*.slt"]
description = "Run all streaming e2e tests"

[tasks.slt-batch]
category = "RiseDev - SQLLogicTest"
extend = "slt"
args = ["${@}", "./e2e_test/batch/**/*.slt"]
description = "Run all batch e2e tests"

[tasks.slt-generated]
category = "RiseDev - SQLLogicTest"
extend = "slt"
args = ["${@}", "./e2e_test/generated/**/*.slt"]
description = "Run all generated e2e tests"

[tasks.slt-all]
category = "RiseDev - SQLLogicTest"
run_task = { name = ["slt-streaming", "slt-batch", "slt-generated"] }
description = "Run all e2e tests"

[tasks.docslt]
category = "RiseDev - SQLLogicTest"
description = "Extract SQL examples written in SQLLogicTest syntax from Rust doc comments"
script = '''
#!/bin/bash
set -e
cargo run --bin risedev-docslt -- "$@"
'''

[tasks.compose]
category = "RiseDev - Compose"
description = "Compose a docker-compose.yaml file"
script = '''
#!/bin/bash
set -e
rm -rf ${PREFIX_DOCKER}/*
mkdir -p "${PREFIX_DOCKER}"
cargo run --bin risedev-compose -- -d "${PREFIX_DOCKER}" "$@"
echo docker-compose file generated in $(tput setaf 4)${PREFIX_DOCKER}$(tput sgr0)
'''

[tasks.compose-deploy]
category = "RiseDev - Compose"
description = "Compose a docker-compose.yaml deploy directory"
script = '''
#!/bin/bash
set -e
rm -rf "${PREFIX_DOCKER}"/*
mkdir -p "${PREFIX_DOCKER}"
cargo run --bin risedev-compose -- -d "${PREFIX_DOCKER}" --deploy "$@"
echo docker-compose file and deploy.sh generated in $(tput setaf 4)${PREFIX_DOCKER}$(tput sgr0)
echo If you are ready, run $(tput setaf 4)./risedev apply-compose-deploy$(tput sgr0) to do the deployment.
'''

[tasks.apply-compose-deploy]
category = "RiseDev - Compose"
description = "Run deploy.sh"
script = '''
#!/bin/bash
set -e

.risingwave/rw-docker/deploy.sh "$@"

echo
echo "Deploy finished!"

cat .risingwave/rw-docker/_message.partial.sh
'''

[tasks.apply-compose-docker]
category = "RiseDev - Compose"
description = "Run deploy.sh"
script = '''
#!/bin/bash
set -e

cp -a .risingwave/rw-docker/* docker
'''<|MERGE_RESOLUTION|>--- conflicted
+++ resolved
@@ -11,11 +11,8 @@
   { path = "src/risedevtool/risedev-components.toml" },
   { path = "src/frontend/planner_test/planner_test.toml" },
   { path = "src/tests/compaction_test/Makefile.toml" },
-<<<<<<< HEAD
+  { path = "src/storage/backup/integration_tests/Makefile.toml" },
   { path = "src/java_binding/make-java-binding.toml" },
-=======
-  { path = "src/storage/backup/integration_tests/Makefile.toml" },
->>>>>>> 44b4c101
 ]
 
 env_files = ["./risedev-components.user.env"]
