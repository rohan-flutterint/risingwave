--- conflicted
+++ resolved
@@ -43,12 +43,8 @@
 
 echo "--- e2e, ci-3cn-3fe, streaming"
 cargo make ci-start ci-3cn-3fe
-<<<<<<< HEAD
-# Please make sure the regression is expected before increasing the timeout.
-timeout 6m sqllogictest ${host_args} -d dev  './e2e_test/streaming/**/*.slt' -j 16 --junit "parallel-streaming-${profile}"
-=======
+
 sqllogictest ${host_args} -d dev  './e2e_test/streaming/**/*.slt' -j 16 --junit "parallel-streaming-${profile}"
->>>>>>> 3c90048f
 
 echo "--- Kill cluster"
 cargo make ci-kill
