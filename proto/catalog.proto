--- conflicted
+++ resolved
@@ -109,16 +109,9 @@
   // The column indices which are stored in the state store's value with
   // row-encoding. Currently is not supported yet and expected to be
   // `[0..columns.len()]`.
-<<<<<<< HEAD
-  repeated int32 value_indices = 19;
-  string definition = 20;
-  bool handle_pk_conflict = 21;
-  bool is_mview = 22;
-=======
   repeated int32 value_indices = 20;
   string definition = 21;
   bool handle_pk_conflict = 22;
->>>>>>> 5ea008d7
 }
 
 message View {
